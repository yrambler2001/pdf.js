--- conflicted
+++ resolved
@@ -3874,158 +3874,10 @@
         fontName = fontDescriptor.get('FontName').name.replace('+', '_');
       }
 
-<<<<<<< HEAD
-            this.ctx.restore();
-        },
-        showSpacedText: function(arr) {
-            for (var i = 0; i < arr.length; ++i) {
-                var e = arr[i];
-                if (IsNum(e)) {
-                    if (this.ctx.$addCurrentX) {
-                        this.ctx.$addCurrentX(-e * 0.001 * this.current.fontSize)
-                    } else {
-                        this.current.x -= e * 0.001 * this.current.fontSize;
-                    }
-                } else if (IsString(e)) {
-                    this.showText(e);
-                } else {
-                    malformed("TJ array element "+ e +" isn't string or num");
-                }
-            }
-        },
-        nextLineShowText: function(text) {
-            this.nextLine();
-            this.showText(text);
-        },
-        nextLineSetSpacingShowText: function(wordSpacing, charSpacing, text) {
-            this.setWordSpacing(wordSpacing);
-            this.setCharSpacing(charSpacing);
-            this.nextLineShowText(text);
-        },
-
-        // Type3 fonts
-        setCharWidth: function(xWidth, yWidth) {
-            TODO("type 3 fonts ('d0' operator)");
-        },
-        setCharWidthAndBounds: function(xWidth, yWidth, llx, lly, urx, ury) {
-            TODO("type 3 fonts ('d1' operator)");
-        },
-
-        // Color
-        setStrokeColorSpace: function(space) {
-            this.current.strokeColorSpace = 
-                ColorSpace.parse(space, this.xref, this.res);
-        },
-        setFillColorSpace: function(space) {
-            this.current.fillColorSpace = 
-                ColorSpace.parse(space, this.xref, this.res);
-        },
-        setStrokeColor: function(/*...*/) {
-            var cs = this.getStrokeColorSpace();
-            var color = cs.getRgb(arguments);
-            this.setStrokeRGBColor.apply(this, color);
-        },
-        setStrokeColorN: function(/*...*/) {
-            // TODO real impl
-            TODO("check for special color spaces");
-            this.setStrokeColor.apply(this, arguments);
-        },
-        setFillColor: function(/*...*/) {
-            var cs = this.getFillColorSpace();
-            var color = cs.getRgb(arguments);
-            this.setFillRGBColor.apply(this, color);
-        },
-        setFillColorN: function(/*...*/) {
-            var cs = this.getFillColorSpace();
-
-            if (cs.name == "Pattern") {
-                var patternName = arguments[0];
-                this.setFillPattern(patternName);
-            } else {
-                // TODO real impl
-                this.setFillColor.apply(this, arguments);
-            }
-        },
-        setFillPattern: function(patternName) {
-            if (!IsName(patternName))
-                error("Bad args to getPattern");
-
-            var xref = this.xref;
-            var patternRes = xref.fetchIfRef(this.res.get("Pattern"));
-            if (!patternRes)
-                error("Unable to find pattern resource");
-
-            var pattern = xref.fetchIfRef(patternRes.get(patternName.name));
-            var dict = IsStream(pattern) ? pattern.dict : pattern;
-
-            var types = [null, this.setTilingPattern,
-                this.setShadingPattern];
-            
-            var typeNum = dict.get("PatternType");
-            var patternFn = types[typeNum];
-            if (!patternFn)
-                error("Unhandled pattern type");
-            patternFn.call(this, pattern, dict);
-        },
-        setShadingPattern: function(pattern, dict) {
-            var matrix = dict.get("Matrix");
-
-            var inv = [0,0,0,0,0,0];
-            var det = 1 / (matrix[0] * matrix[3] - matrix[1] * matrix[2]);
-            inv[0] = matrix[3] * det;
-            inv[1] = -matrix[1] * det;
-            inv[2] = -matrix[2] * det;
-            inv[3] = matrix[0] * det;
-            inv[4] = det * (matrix[2] * matrix[5] - matrix[3] * matrix[4]);
-            inv[5] = det * (matrix[1] * matrix[4] - matrix[0] * matrix[5]);
-
-            this.transform.apply(this, matrix);
-            var shading = this.getShading(pattern.get("Shading"));
-            this.restore();
-            this.ctx.fillStyle = shading;
-
-            // HACK to get the gradient to show at the right location. If
-            // removed, the gradient will show at the pre-transform coordinates.
-            this.ctx.fillRect(0,0,0,0);
-            this.transform.apply(this, inv);
-        },
-        setTilingPattern: function(pattern, dict) {
-            function applyMatrix(point, m) {
-                var x = point[0] * m[0] + point[1] * m[2] + m[4];
-                var y = point[0] * m[1] + point[1] * m[3] + m[5];
-                return [x,y];
-            };
-
-            function multiply(m, tm) {
-                var a = m[0] * tm[0] + m[1] * tm[2];
-                var b = m[0] * tm[1] + m[1] * tm[3];
-                var c = m[2] * tm[0] + m[3] * tm[2];
-                var d = m[2] * tm[1] + m[3] * tm[3];
-                var e = m[4] * tm[0] + m[5] * tm[2] + tm[4];
-                var f = m[4] * tm[1] + m[5] * tm[3] + tm[5];
-                return [a, b, c, d, e, f]
-            };
-
-            this.save();
-            var ctx = this.ctx;
-
-            var paintType = dict.get("PaintType");
-            switch (paintType) {
-            case PAINT_TYPE_COLORED:
-                // should go to default for color space
-                ctx.fillStyle = this.makeCssRgb(1, 1, 1);
-                ctx.strokeStyle = this.makeCssRgb(0, 0, 0);
-                break;
-            case PAINT_TYPE_UNCOLORED:
-            default:
-                error("Unsupported paint type");
-            }
-=======
       if (!fontName) {
         // TODO: fontDescriptor is not available, fallback to default font
         fontName = 'sans-serif';
       }
->>>>>>> d7ff95f0
 
       this.current.fontName = fontName;
       this.current.fontSize = size;
@@ -4125,12 +3977,12 @@
 
     // Color
     setStrokeColorSpace: function(space) {
-      this.current.strokeColorSpace =
-      ColorSpace.parse(space, this.xref, this.res);
+      this.current.strokeColorSpace = 
+          ColorSpace.parse(space, this.xref, this.res);
     },
     setFillColorSpace: function(space) {
-      this.current.fillColorSpace =
-      ColorSpace.parse(space, this.xref, this.res);
+      this.current.fillColorSpace = 
+          ColorSpace.parse(space, this.xref, this.res);
     },
     setStrokeColor: function(/*...*/) {
       var cs = this.getStrokeColorSpace();
@@ -4144,40 +3996,64 @@
     },
     setFillColor: function(/*...*/) {
       var cs = this.getFillColorSpace();
-      if (cs.name == 'Pattern') {
-        TODO('implement Pattern fill');
-        return;
-      }
       var color = cs.getRgb(arguments);
       this.setFillRGBColor.apply(this, color);
     },
     setFillColorN: function(/*...*/) {
       var cs = this.getFillColorSpace();
 
-      if (cs.name == 'Pattern') {
+      if (cs.name == "Pattern") {
         var patternName = arguments[0];
-        if (IsName(patternName)) {
-          var xref = this.xref;
-          var patternRes = xref.fetchIfRef(this.res.get('Pattern'));
-          if (!patternRes)
-            error('Unable to find pattern resource');
-
-          var pattern = xref.fetchIfRef(patternRes.get(patternName.name));
-          var patternDict = IsStream(pattern) ? pattern.dict : pattern;
-          var types = [null, this.tilingFill,
-                       function() { TODO('Shading Patterns'); }];
-          var typeNum = patternDict.get('PatternType');
-          var patternFn = types[typeNum];
-          if (!patternFn)
-            error('Unhandled pattern type');
-          patternFn.call(this, pattern, patternDict);
-        }
+        this.setFillPattern(patternName);
       } else {
         // TODO real impl
         this.setFillColor.apply(this, arguments);
       }
     },
-    tilingFill: function(pattern) {
+    setFillPattern: function(patternName) {
+      if (!IsName(patternName))
+        error("Bad args to getPattern");
+
+      var xref = this.xref;
+      var patternRes = xref.fetchIfRef(this.res.get("Pattern"));
+      if (!patternRes)
+        error("Unable to find pattern resource");
+
+      var pattern = xref.fetchIfRef(patternRes.get(patternName.name));
+      var dict = IsStream(pattern) ? pattern.dict : pattern;
+
+      var types = [null, this.setTilingPattern,
+          this.setShadingPattern];
+
+      var typeNum = dict.get("PatternType");
+      var patternFn = types[typeNum];
+      if (!patternFn)
+        error("Unhandled pattern type");
+      patternFn.call(this, pattern, dict);
+    },
+    setShadingPattern: function(pattern, dict) {
+      var matrix = dict.get("Matrix");
+
+      var inv = [0,0,0,0,0,0];
+      var det = 1 / (matrix[0] * matrix[3] - matrix[1] * matrix[2]);
+      inv[0] = matrix[3] * det;
+      inv[1] = -matrix[1] * det;
+      inv[2] = -matrix[2] * det;
+      inv[3] = matrix[0] * det;
+      inv[4] = det * (matrix[2] * matrix[5] - matrix[3] * matrix[4]);
+      inv[5] = det * (matrix[1] * matrix[4] - matrix[0] * matrix[5]);
+
+      this.transform.apply(this, matrix);
+      var shading = this.getShading(pattern.get("Shading"));
+      this.restore();
+      this.ctx.fillStyle = shading;
+
+      // HACK to get the gradient to show at the right location. If
+      // removed, the gradient will show at the pre-transform coordinates.
+      this.ctx.fillRect(0,0,0,0);
+      this.transform.apply(this, inv);
+    },
+    setTilingPattern: function(pattern, dict) {
       function applyMatrix(point, m) {
         var x = point[0] * m[0] + point[1] * m[2] + m[4];
         var y = point[0] * m[1] + point[1] * m[3] + m[5];
@@ -4195,7 +4071,6 @@
       };
 
       this.save();
-      var dict = pattern.dict;
       var ctx = this.ctx;
 
       var paintType = dict.get('PaintType');
@@ -4246,101 +4121,8 @@
         matrix[3] = tmpCanvas.height / ystep;
         topLeft = applyMatrix([x0, y0], matrix);
       }
-
-<<<<<<< HEAD
-            var xref = this.xref;
-            var res = xref.fetchIfRef(dict.get("Resources"));
-            if (!pattern.code)
-                pattern.code = this.compile(pattern, xref, res, []);
-            this.execute(pattern.code, xref, res);
-
-            this.ctx = savedCtx;
-            this.restore();
-
-            TODO("Inverse pattern is painted");
-            this.ctx.fillStyle = this.ctx.createPattern(tmpCanvas, "repeat");
-        },
-        setStrokeGray: function(gray) {
-            this.setStrokeRGBColor(gray, gray, gray);
-        },
-        setFillGray: function(gray) {
-            this.setFillRGBColor(gray, gray, gray);
-        },
-        setStrokeRGBColor: function(r, g, b) {
-            this.ctx.strokeStyle = this.makeCssRgb(r, g, b);
-        },
-        setFillRGBColor: function(r, g, b) {
-            this.ctx.fillStyle = this.makeCssRgb(r, g, b);
-        },
-        setStrokeCMYKColor: function(c, m, y, k) {
-            this.ctx.strokeStyle = this.makeCssCmyk(c, m, y, k);
-        },
-        setFillCMYKColor: function(c, m, y, k) {
-            this.ctx.fillStyle = this.makeCssCmyk(c, m, y, k);
-        },
-        // Shading
-        shadingFill: function(shadingName) {
-            var xref = this.xref;
-            var res = this.res;
-
-            var shadingRes = xref.fetchIfRef(res.get("Shading"));
-            if (!shadingRes)
-                error("No shading resource found");
-
-            var shading = xref.fetchIfRef(shadingRes.get(shadingName.name));
-            if (!shading)
-                error("No shading object found");
-            
-            var shadingFill = this.getShading(shading);
-
-            this.save();
-            this.ctx.fillStyle = shadingFill;
-
-            // HACK to draw the gradient onto an infinite rectangle.
-            // PDF gradients are drawn across the entire image while
-            // Canvas only allows gradients to be drawn in a rectangle
-            // The following bug should allow us to remove this.
-            // https://bugzilla.mozilla.org/show_bug.cgi?id=664884
-            this.ctx.fillRect(-1e10, -1e10, 2e10, 2e10);
-
-            this.restore();
-        },
-        getShading: function(shading) {
-            shading = this.xref.fetchIfRef(shading);
-
-            var bbox = shading.get("BBox");
-            if (bbox && IsArray(bbox) && 4 == bbox.length) {
-                this.rectangle.apply(this, bbox);
-                this.clip();
-                this.endPath();
-            }
-
-            var background = shading.get("Background");
-            if (background)
-                TODO("handle background colors");
-
-            var cs = shading.get2("ColorSpace", "CS");
-            cs = ColorSpace.parse(cs, this.xref, this.res);
-            
-            var types = [null,
-                         null,
-                         this.getAxialShading,
-                         this.getRadialShading];
-
-            var typeNum = shading.get("ShadingType");
-            var shadingFn = types[typeNum];
-            if (!shadingFn)
-                error("Unknown or NYI type of shading '"+ typeNum +"'");
-            return shadingFn.call(this, shading, cs);
-        },
-        getAxialShading: function(sh, cs) {
-            var coordsArr = sh.get("Coords");
-            var x0 = coordsArr[0], y0 = coordsArr[1],
-                x1 = coordsArr[2], y1 = coordsArr[3];
-=======
       // move the top left corner of bounding box to [0,0]
       matrix = multiply(matrix, [1, 0, 0, 1, -topLeft[0], -topLeft[1]]);
-
       this.transform.apply(this, matrix);
 
       if (bbox && IsArray(bbox) && 4 == bbox.length) {
@@ -4382,188 +4164,22 @@
     },
 
     // Shading
-    shadingFill: function(entryRef) {
+    shadingFill: function(shadingName) {
       var xref = this.xref;
       var res = this.res;
 
-      var shadingRes = xref.fetchIfRef(res.get('Shading'));
+      var shadingRes = xref.fetchIfRef(res.get("Shading"));
       if (!shadingRes)
-        error('No shading resource found');
-
-      var shading = xref.fetchIfRef(shadingRes.get(entryRef.name));
+        error("No shading resource found");
+
+      var shading = xref.fetchIfRef(shadingRes.get(shadingName.name));
       if (!shading)
-        error('No shading object found');
+        error("No shading object found");
+
+      var shadingFill = this.getShading(shading);
 
       this.save();
-
-      var bbox = shading.get('BBox');
-      if (bbox && IsArray(bbox) && 4 == bbox.length) {
-        this.rectangle.apply(this, bbox);
-        this.clip();
-        this.endPath();
-      }
-
-      var cs = shading.get2('ColorSpace', 'CS');
-      TODO('shading-fill color space');
-
-      var background = shading.get('Background');
-      if (background)
-        TODO('handle background colors');
-
-      var types = [null,
-                   this.fillFunctionShading,
-                   this.fillAxialShading,
-                   this.fillRadialShading];
->>>>>>> d7ff95f0
-
-      var typeNum = shading.get('ShadingType');
-      var fillFn = types[typeNum];
-      if (!fillFn)
-        error("Unknown or NYI type of shading '" + typeNum + "'");
-      fillFn.apply(this, [shading]);
-
-<<<<<<< HEAD
-            var extendStart = false, extendEnd = false;
-            if (sh.has("Extend")) {
-                var extendArr = sh.get("Extend");
-                extendStart = extendArr[0], extendEnd = extendArr[1];
-                TODO("Support extend");
-            }
-            var fnObj = sh.get("Function");
-            fnObj = this.xref.fetchIfRef(fnObj);
-            if (IsArray(fnObj))
-                error("No support for array of functions");
-            else if (!IsPDFFunction(fnObj))
-                error("Invalid function");
-            var fn = new PDFFunction(this.xref, fnObj);
-
-            var gradient = this.ctx.createLinearGradient(x0, y0, x1, y1);
-
-            // 10 samples seems good enough for now, but probably won't work
-            // if there are sharp color changes. Ideally, we would implement
-            // the spec faithfully and add lossless optimizations.
-            var step = (t1 - t0) / 10;
-            var diff = t1 - t0;
-
-            for (var i = t0; i <= t1; i += step) {
-                var color = fn.func([i]);
-                var rgbColor = cs.getRgb(color);
-                gradient.addColorStop((i - t0) / diff,
-                        this.makeCssRgb.apply(this, rgbColor));
-            }
-
-            return gradient;
-        },
-        getRadialShading: function(sh, cs) {
-            var coordsArr = sh.get("Coords");
-            var x0 = coordsArr[0], y0 = coordsArr[1],
-                r0 = coordsArr[2];
-            var x1 = coordsArr[3], y1 = coordsArr[4],
-                r1 = coordsArr[5];
-
-            var t0 = 0.0, t1 = 1.0;
-            if (sh.has("Domain")) {
-                var domainArr = sh.get("Domain");
-                t0 = domainArr[0], t1 = domainArr[1];
-            }
-
-            var extendStart = false, extendEnd = false;
-            if (sh.has("Extend")) {
-                var extendArr = sh.get("Extend");
-                extendStart = extendArr[0], extendEnd = extendArr[1];
-                TODO("Support extend");
-            }
-            var fnObj = sh.get("Function");
-            fnObj = this.xref.fetchIfRef(fnObj);
-            if (IsArray(fnObj))
-                error("No support for array of functions");
-            else if (!IsPDFFunction(fnObj))
-                error("Invalid function");
-            var fn = new PDFFunction(this.xref, fnObj);
-
-            var gradient = 
-                this.ctx.createRadialGradient(x0, y0, r0, x1, y1, r1);
-
-            // 10 samples seems good enough for now, but probably won't work
-            // if there are sharp color changes. Ideally, we would implement
-            // the spec faithfully and add lossless optimizations.
-            var step = (t1 - t0) / 10;
-            var diff = t1 - t0;
-
-            for (var i = t0; i <= t1; i += step) {
-                var color = fn.func([i]);
-                var rgbColor = cs.getRgb(color);
-                gradient.addColorStop((i - t0) / diff, 
-                        this.makeCssRgb.apply(this, rgbColor));
-            }
-
-            return gradient;
-        },
-
-        // Images
-        beginInlineImage: function() {
-            TODO("inline images");
-            error("(Stream will not be parsed properly, bailing now)");
-            // Like an inline stream:
-            //  - key/value pairs up to Cmd(ID)
-            //  - then image data up to Cmd(EI)
-        },
-
-        // XObjects
-        paintXObject: function(obj) {
-            var xobj = this.xobjs.get(obj.name);
-            if (!xobj)
-                return;
-            xobj = this.xref.fetchIfRef(xobj);
-            assertWellFormed(IsStream(xobj), "XObject should be a stream");
-
-            var oc = xobj.dict.get("OC");
-            if (oc) {
-                TODO("oc for xobject");
-            }
-=======
-      this.restore();
-    },
-
-    fillAxialShading: function(sh) {
-      var coordsArr = sh.get('Coords');
-      var x0 = coordsArr[0], y0 = coordsArr[1],
-      x1 = coordsArr[2], y1 = coordsArr[3];
->>>>>>> d7ff95f0
-
-      var t0 = 0.0, t1 = 1.0;
-      if (sh.has('Domain')) {
-        var domainArr = sh.get('Domain');
-        t0 = domainArr[0], t1 = domainArr[1];
-      }
-
-      var extendStart = false, extendEnd = false;
-      if (sh.has('Extend')) {
-        var extendArr = sh.get('Extend');
-        extendStart = extendArr[0], extendEnd = extendArr[1];
-        TODO('Support extend');
-      }
-      var fnObj = sh.get('Function');
-      fnObj = this.xref.fetchIfRef(fnObj);
-      if (IsArray(fnObj))
-        error('No support for array of functions');
-      else if (!IsPDFFunction(fnObj))
-        error('Invalid function');
-      var fn = new PDFFunction(this.xref, fnObj);
-
-      var gradient = this.ctx.createLinearGradient(x0, y0, x1, y1);
-
-      // 10 samples seems good enough for now, but probably won't work
-      // if there are sharp color changes. Ideally, we would implement
-      // the spec faithfully and add lossless optimizations.
-      var step = (t1 - t0) / 10;
-
-      for (var i = t0; i <= t1; i += step) {
-        var c = fn.func([i]);
-        gradient.addColorStop(i, this.makeCssRgb.apply(this, c));
-      }
-
-      this.ctx.fillStyle = gradient;
+      this.ctx.fillStyle = shadingFill;
 
       // HACK to draw the gradient onto an infinite rectangle.
       // PDF gradients are drawn across the entire image while
@@ -4571,10 +4187,121 @@
       // The following bug should allow us to remove this.
       // https://bugzilla.mozilla.org/show_bug.cgi?id=664884
       this.ctx.fillRect(-1e10, -1e10, 2e10, 2e10);
-    },
-
-    fillRadialShading: function(sh) {
-      TODO('radial shading');
+
+      this.restore();
+    },
+    getShading: function(shading) {
+      shading = this.xref.fetchIfRef(shading);
+
+      var bbox = shading.get("BBox");
+      if (bbox && IsArray(bbox) && 4 == bbox.length) {
+        this.rectangle.apply(this, bbox);
+        this.clip();
+        this.endPath();
+      }
+
+      var background = shading.get("Background");
+      if (background)
+        TODO("handle background colors");
+
+      var cs = shading.get2("ColorSpace", "CS");
+      cs = ColorSpace.parse(cs, this.xref, this.res);
+
+      var types = [null,
+          null,
+          this.getAxialShading,
+          this.getRadialShading];
+
+      var typeNum = shading.get("ShadingType");
+      var shadingFn = types[typeNum];
+      if (!shadingFn)
+        error("Unknown or NYI type of shading '"+ typeNum +"'");
+      return shadingFn.call(this, shading, cs);
+                },
+    getAxialShading: function(sh, cs) {
+      var coordsArr = sh.get("Coords");
+      var x0 = coordsArr[0], y0 = coordsArr[1],
+          x1 = coordsArr[2], y1 = coordsArr[3];
+
+      var t0 = 0.0, t1 = 1.0;
+      if (sh.has('Domain')) {
+        var domainArr = sh.get('Domain');
+        t0 = domainArr[0], t1 = domainArr[1];
+      }
+
+      var extendStart = false, extendEnd = false;
+      if (sh.has("Extend")) {
+        var extendArr = sh.get("Extend");
+        extendStart = extendArr[0], extendEnd = extendArr[1];
+        TODO("Support extend");
+      }
+      var fnObj = sh.get("Function");
+      fnObj = this.xref.fetchIfRef(fnObj);
+      if (IsArray(fnObj))
+        error("No support for array of functions");
+      else if (!IsPDFFunction(fnObj))
+        error("Invalid function");
+      var fn = new PDFFunction(this.xref, fnObj);
+
+      var gradient = this.ctx.createLinearGradient(x0, y0, x1, y1);
+
+      // 10 samples seems good enough for now, but probably won't work
+      // if there are sharp color changes. Ideally, we would implement
+      // the spec faithfully and add lossless optimizations.
+      var step = (t1 - t0) / 10;
+      var diff = t1 - t0;
+
+      for (var i = t0; i <= t1; i += step) {
+        var color = fn.func([i]);
+        var rgbColor = cs.getRgb(color);
+        gradient.addColorStop((i - t0) / diff,
+            this.makeCssRgb.apply(this, rgbColor));
+      }
+
+      return gradient;
+    },
+    getRadialShading: function(sh, cs) {
+      var coordsArr = sh.get("Coords");
+      var x0 = coordsArr[0], y0 = coordsArr[1], r0 = coordsArr[2];
+      var x1 = coordsArr[3], y1 = coordsArr[4], r1 = coordsArr[5];
+
+      var t0 = 0.0, t1 = 1.0;
+      if (sh.has("Domain")) {
+        var domainArr = sh.get("Domain");
+        t0 = domainArr[0], t1 = domainArr[1];
+      }
+
+      var extendStart = false, extendEnd = false;
+      if (sh.has("Extend")) {
+        var extendArr = sh.get("Extend");
+        extendStart = extendArr[0], extendEnd = extendArr[1];
+        TODO("Support extend");
+      }
+      var fnObj = sh.get("Function");
+      fnObj = this.xref.fetchIfRef(fnObj);
+      if (IsArray(fnObj))
+        error("No support for array of functions");
+      else if (!IsPDFFunction(fnObj))
+        error("Invalid function");
+      var fn = new PDFFunction(this.xref, fnObj);
+
+      var gradient = 
+        this.ctx.createRadialGradient(x0, y0, r0, x1, y1, r1);
+
+      // 10 samples seems good enough for now, but probably won't work
+      // if there are sharp color changes. Ideally, we would implement
+      // the spec faithfully and add lossless optimizations.
+      var step = (t1 - t0) / 10;
+      var diff = t1 - t0;
+
+      for (var i = t0; i <= t1; i += step) {
+        var color = fn.func([i]);
+        var rgbColor = cs.getRgb(color);
+        gradient.addColorStop((i - t0) / diff, 
+            this.makeCssRgb.apply(this, rgbColor));
+      }
+
+      return gradient;
     },
 
     // Images
@@ -4967,26 +4694,14 @@
     this.defaultColor = [0, 0, 0];
   }
   constructor.prototype = {
-    getRgb: function graycs_getRgb(color) {
+    getRgb: function rgbcs_getRgb(color) {
       return color;
     },
-    getRgbBuffer: function graycs_getRgbBuffer(input) {
+    getRgbBuffer: function rgbcs_getRgbBuffer(input) {
       return input;
     }
-<<<<<<< HEAD
-    constructor.prototype = {
-        getRgb: function rgbcs_getRgb(color) {
-            return color;
-        },
-        getRgbBuffer: function rgbcs_getRgbBuffer(input) {
-            return input;
-        }
-    };
-    return constructor;
-=======
   };
   return constructor;
->>>>>>> d7ff95f0
 })();
 
 var DeviceCmykCS = (function() {
@@ -4996,83 +4711,66 @@
     this.defaultColor = [0, 0, 0, 1];
   }
   constructor.prototype = {
-    getRgb: function graycs_getRgb(color) {
-      var c = color[0], y = color[1], m = color[2], k = color[3];
-      var ri = (1 - Math.min(1, c * (1 - k) + k)) | 0;
-      var gi = (1 - Math.min(1, m * (1 - k) + k)) | 0;
-      var bi = (1 - Math.min(1, y * (1 - k) + k)) | 0;
-      return [ri, gi, bi];
-    },
-    getRgbBuffer: function graycs_getRgbBuffer(colorBuf) {
-      error('conversion from rgb to cmyk not implemented for images');
+    getRgb: function cmykcs_getRgb(color) {
+      var c = color[0], m = color[1], y = color[2], k = color[3];
+      var c1 = 1 - c, m1 = 1 - m, y1 = 1 - y, k1 = 1 - k;
+
+      var x, r, g, b;
+      // this is a matrix multiplication, unrolled for performance
+      // code is taken from the poppler implementation
+      x = c1 * m1 * y1 * k1; // 0 0 0 0
+      r = g = b = x;
+      x = c1 * m1 * y1 * k;  // 0 0 0 1
+      r += 0.1373 * x;
+      g += 0.1216 * x;
+      b += 0.1255 * x;
+      x = c1 * m1 * y  * k1; // 0 0 1 0
+      r += x;
+      g += 0.9490 * x;
+      x = c1 * m1 * y  * k;  // 0 0 1 1
+      r += 0.1098 * x;
+      g += 0.1020 * x;
+      x = c1 * m  * y1 * k1; // 0 1 0 0
+      r += 0.9255 * x;
+      b += 0.5490 * x;
+      x = c1 * m  * y1 * k;  // 0 1 0 1
+      r += 0.1412 * x;
+      x = c1 * m  * y  * k1; // 0 1 1 0
+      r += 0.9294 * x;
+      g += 0.1098 * x;
+      b += 0.1412 * x;
+      x = c1 * m  * y  * k;  // 0 1 1 1
+      r += 0.1333 * x;
+      x = c  * m1 * y1 * k1; // 1 0 0 0
+      g += 0.6784 * x;
+      b += 0.9373 * x;
+      x = c  * m1 * y1 * k;  // 1 0 0 1
+      g += 0.0588 * x;
+      b += 0.1412 * x;
+      x = c  * m1 * y  * k1; // 1 0 1 0
+      g += 0.6510 * x;
+      b += 0.3137 * x;
+      x = c  * m1 * y  * k;  // 1 0 1 1
+      g += 0.0745 * x;
+      x = c  * m  * y1 * k1; // 1 1 0 0
+      r += 0.1804 * x;
+      g += 0.1922 * x;
+      b += 0.5725 * x;
+      x = c  * m  * y1 * k;  // 1 1 0 1
+      b += 0.0078 * x;
+      x = c  * m  * y  * k1; // 1 1 1 0
+      r += 0.2118 * x;
+      g += 0.2119 * x;
+      b += 0.2235 * x;
+
+      return [r, g, b];
+    },
+    getRgbBuffer: function cmykcs_getRgbBuffer(colorBuf) {
+      error("conversion from rgb to cmyk not implemented for images");
       return colorBuf;
     }
-<<<<<<< HEAD
-    constructor.prototype = {
-        getRgb: function cmykcs_getRgb(color) {
-            var c = color[0], m = color[1], y = color[2], k = color[3];
-            var c1 = 1 - c, m1 = 1 - m, y1 = 1 - y, k1 = 1 - k;
-
-            var x, r, g, b;
-            // this is a matrix multiplication, unrolled for performance
-            // code is taken from the poppler implementation
-            x = c1 * m1 * y1 * k1; // 0 0 0 0
-            r = g = b = x;
-            x = c1 * m1 * y1 * k;  // 0 0 0 1
-            r += 0.1373 * x;
-            g += 0.1216 * x;
-            b += 0.1255 * x;
-            x = c1 * m1 * y  * k1; // 0 0 1 0
-            r += x;
-            g += 0.9490 * x;
-            x = c1 * m1 * y  * k;  // 0 0 1 1
-            r += 0.1098 * x;
-            g += 0.1020 * x;
-            x = c1 * m  * y1 * k1; // 0 1 0 0
-            r += 0.9255 * x;
-            b += 0.5490 * x;
-            x = c1 * m  * y1 * k;  // 0 1 0 1
-            r += 0.1412 * x;
-            x = c1 * m  * y  * k1; // 0 1 1 0
-            r += 0.9294 * x;
-            g += 0.1098 * x;
-            b += 0.1412 * x;
-            x = c1 * m  * y  * k;  // 0 1 1 1
-            r += 0.1333 * x;
-            x = c  * m1 * y1 * k1; // 1 0 0 0
-            g += 0.6784 * x;
-            b += 0.9373 * x;
-            x = c  * m1 * y1 * k;  // 1 0 0 1
-            g += 0.0588 * x;
-            b += 0.1412 * x;
-            x = c  * m1 * y  * k1; // 1 0 1 0
-            g += 0.6510 * x;
-            b += 0.3137 * x;
-            x = c  * m1 * y  * k;  // 1 0 1 1
-            g += 0.0745 * x;
-            x = c  * m  * y1 * k1; // 1 1 0 0
-            r += 0.1804 * x;
-            g += 0.1922 * x;
-            b += 0.5725 * x;
-            x = c  * m  * y1 * k;  // 1 1 0 1
-            b += 0.0078 * x;
-            x = c  * m  * y  * k1; // 1 1 1 0
-            r += 0.2118 * x;
-            g += 0.2119 * x;
-            b += 0.2235 * x;
-
-            return [r, g, b];
-        },
-        getRgbBuffer: function cmykcs_getRgbBuffer(colorBuf) {
-            error("conversion from rgb to cmyk not implemented for images");
-            return colorBuf;
-        }
-    };
-    return constructor;
-=======
   };
   return constructor;
->>>>>>> d7ff95f0
 })();
 
 var PDFImage = (function() {
@@ -5092,9 +4790,9 @@
     this.height = dict.get2('Height', 'H');
 
     if (this.width < 1 || this.height < 1)
-      error('Invalid image width or height');
-
-    this.interpolate = dict.get2('Interpolate', 'I') || false;
+  error('Invalid image width or height');
+
+this.interpolate = dict.get2('Interpolate', 'I') || false;
     this.imageMask = dict.get2('ImageMask', 'IM') || false;
 
     var bitsPerComponent = image.bitsPerComponent;
