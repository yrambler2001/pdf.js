/* -*- Mode: Java; tab-width: 4; indent-tabs-mode: nil; c-basic-offset: 4 -*- /
/* vim: set shiftwidth=4 tabstop=8 autoindent cindent expandtab: */

"use strict";

var ERRORS = 0, WARNINGS = 1, TODOS = 5;
var verbosity = WARNINGS;

function log(msg) {
    if (console && console.log)
        console.log(msg);
    else if (print)
        print(msg);
}

function warn(msg) {
    if (verbosity >= WARNINGS)
        log("Warning: "+ msg);
}

function error(msg) {
    throw new Error(msg);
}

function TODO(what) {
    if (verbosity >= TODOS)
        log("TODO: "+ what);
}

function malformed(msg) {
    error("Malformed PDF: "+ msg);
}

function assert(cond, msg) {
    if (!cond)
        error(msg);
}

// In a well-formed PDF, |cond| holds.  If it doesn't, subsequent
// behavior is undefined.
function assertWellFormed(cond, msg) {
    if (!cond)
        malformed(msg);
}

function shadow(obj, prop, value) {
    Object.defineProperty(obj, prop, { value: value, enumerable: true });
    return value;
}

function bytesToString(bytes) {
    var str = "";
    var length = bytes.length;
    for (var n = 0; n < length; ++n)
        str += String.fromCharCode(bytes[n]);
    return str;
}

function stringToBytes(str) {
    var length = str.length;
    var bytes = new Uint8Array(length);
    for (var n = 0; n < length; ++n)
        bytes[n] = str.charCodeAt(n) & 0xFF;
    return bytes;
}

var Stream = (function() {
    function constructor(arrayBuffer, start, length, dict) {
        this.bytes = new Uint8Array(arrayBuffer);
        this.start = start || 0;
        this.pos = this.start;
        this.end = (start + length) || this.bytes.length;
        this.dict = dict;
    }

    // required methods for a stream. if a particular stream does not
    // implement these, an error should be thrown
    constructor.prototype = {
        get length() {
            return this.end - this.start;
        },
        getByte: function stream_getByte() {
            if (this.pos >= this.end)
                return null;
            return this.bytes[this.pos++];
        },
        // returns subarray of original buffer
        // should only be read
        getBytes: function stream_getBytes(length) {
            var bytes = this.bytes;
            var pos = this.pos;
            var strEnd = this.end;

            if (!length)
                return bytes.subarray(pos, strEnd);

            var end = pos + length;
            if (end > strEnd)
                end = strEnd;

            this.pos = end;
            return bytes.subarray(pos, end);
        },
        lookChar: function stream_lookChar() {
            if (this.pos >= this.end)
                return null;
            return String.fromCharCode(this.bytes[this.pos]);
        },
        getChar: function stream_getChar() {
            if (this.pos >= this.end)
                return null;
            return String.fromCharCode(this.bytes[this.pos++]);
        },
        skip: function stream_skip(n) {
            if (!n)
                n = 1;
            this.pos += n;
        },
        reset: function stream_reset() {
            this.pos = this.start;
        },
        moveStart: function stream_moveStart() {
            this.start = this.pos;
        },
        makeSubStream: function stream_makeSubstream(start, length, dict) {
            return new Stream(this.bytes.buffer, start, length, dict);
        }
    };

    return constructor;
})();

var StringStream = (function() {
    function constructor(str) {
        var length = str.length;
        var bytes = new Uint8Array(length);
        for (var n = 0; n < length; ++n)
            bytes[n] = str.charCodeAt(n);
        Stream.call(this, bytes);
    }

    constructor.prototype = Stream.prototype;

    return constructor;
})();

// super class for the decoding streams
var DecodeStream = (function() {
    function constructor() {
        this.pos = 0;
        this.bufferLength = 0;
        this.eof = false;
        this.buffer = null;
    }
    
    constructor.prototype = {
        ensureBuffer: function decodestream_ensureBuffer(requested) {
            var buffer = this.buffer;
            var current = buffer ? buffer.byteLength : 0;
            if (requested < current)
                return buffer;
            var size = 512;
            while (size < requested)
                size <<= 1;
            var buffer2 = new Uint8Array(size);
            for (var i = 0; i < current; ++i)
                buffer2[i] = buffer[i];
            return this.buffer = buffer2;
        },
        getByte: function decodestream_getByte() {
            var pos = this.pos;
            while (this.bufferLength <= pos) {
                if (this.eof)
                    return null;
                this.readBlock();
            }
            return this.buffer[this.pos++];
        },
        getBytes: function decodestream_getBytes(length) {
            var pos = this.pos;

            if (length) {
                this.ensureBuffer(pos + length);
                var end = pos + length;

                while (!this.eof && this.bufferLength < end)
                    this.readBlock();

                var bufEnd = this.bufferLength;
                if (end > bufEnd)
                    end = bufEnd;
            } else {
                while (!this.eof)
                    this.readBlock();

                var end = this.bufferLength;
            }

            this.pos = end;
            return this.buffer.subarray(pos, end)
        },
        lookChar: function decodestream_lookChar() {
            var pos = this.pos;
            while (this.bufferLength <= pos) {
                if (this.eof)
                    return null;
                this.readBlock();
            }
            return String.fromCharCode(this.buffer[this.pos]);
        },
        getChar: function decodestream_getChar() {
            var pos = this.pos;
            while (this.bufferLength <= pos) {
                if (this.eof)
                    return null;
                this.readBlock();
            }
            return String.fromCharCode(this.buffer[this.pos++]);
        },
        skip: function decodestream_skip(n) {
            if (!n)
                n = 1;
            this.pos += n;
        }
    };

    return constructor;
})();


var FakeStream = (function() {
    function constructor(stream) {
        this.dict = stream.dict;
        DecodeStream.call(this);
    };

    constructor.prototype = Object.create(DecodeStream.prototype);
    constructor.prototype.readBlock = function() {
        var bufferLength = this.bufferLength;
        bufferLength += 1024;
        var buffer = this.ensureBuffer(bufferLength);
        this.bufferLength = bufferLength;
    };
    constructor.prototype.getBytes = function(length) {
        var pos = this.pos;

        if (length) {
            this.ensureBuffer(pos + length);
            var end = pos + length;

            while (!this.eof && this.bufferLength < end)
                this.readBlock();

            var bufEnd = this.bufferLength;
            if (end > bufEnd)
                end = bufEnd;
        } else {
            this.eof = true;
            var end = this.bufferLength;
        }

        this.pos = end;
        return this.buffer.subarray(pos, end)
    };

    return constructor;
})();

var FlateStream = (function() {
    var codeLenCodeMap = new Uint32Array([
        16, 17, 18, 0, 8, 7, 9, 6, 10, 5, 11, 4, 12, 3, 13, 2, 14, 1, 15
    ]);

    var lengthDecode = new Uint32Array([
        0x00003, 0x00004, 0x00005, 0x00006, 0x00007, 0x00008, 0x00009,
        0x0000a, 0x1000b, 0x1000d, 0x1000f, 0x10011, 0x20013, 0x20017,
        0x2001b, 0x2001f, 0x30023, 0x3002b, 0x30033, 0x3003b, 0x40043,
        0x40053, 0x40063, 0x40073, 0x50083, 0x500a3, 0x500c3, 0x500e3,
        0x00102, 0x00102, 0x00102
    ]);

    var distDecode = new Uint32Array([
        0x00001, 0x00002, 0x00003, 0x00004, 0x10005, 0x10007, 0x20009,
        0x2000d, 0x30011, 0x30019, 0x40021, 0x40031, 0x50041, 0x50061,
        0x60081, 0x600c1, 0x70101, 0x70181, 0x80201, 0x80301, 0x90401,
        0x90601, 0xa0801, 0xa0c01, 0xb1001, 0xb1801, 0xc2001, 0xc3001,
        0xd4001, 0xd6001
    ]);

    var fixedLitCodeTab = [new Uint32Array([
        0x70100, 0x80050, 0x80010, 0x80118, 0x70110, 0x80070, 0x80030,
        0x900c0, 0x70108, 0x80060, 0x80020, 0x900a0, 0x80000, 0x80080,
        0x80040, 0x900e0, 0x70104, 0x80058, 0x80018, 0x90090, 0x70114,
        0x80078, 0x80038, 0x900d0, 0x7010c, 0x80068, 0x80028, 0x900b0,
        0x80008, 0x80088, 0x80048, 0x900f0, 0x70102, 0x80054, 0x80014,
        0x8011c, 0x70112, 0x80074, 0x80034, 0x900c8, 0x7010a, 0x80064,
        0x80024, 0x900a8, 0x80004, 0x80084, 0x80044, 0x900e8, 0x70106,
        0x8005c, 0x8001c, 0x90098, 0x70116, 0x8007c, 0x8003c, 0x900d8,
        0x7010e, 0x8006c, 0x8002c, 0x900b8, 0x8000c, 0x8008c, 0x8004c,
        0x900f8, 0x70101, 0x80052, 0x80012, 0x8011a, 0x70111, 0x80072,
        0x80032, 0x900c4, 0x70109, 0x80062, 0x80022, 0x900a4, 0x80002,
        0x80082, 0x80042, 0x900e4, 0x70105, 0x8005a, 0x8001a, 0x90094,
        0x70115, 0x8007a, 0x8003a, 0x900d4, 0x7010d, 0x8006a, 0x8002a,
        0x900b4, 0x8000a, 0x8008a, 0x8004a, 0x900f4, 0x70103, 0x80056,
        0x80016, 0x8011e, 0x70113, 0x80076, 0x80036, 0x900cc, 0x7010b,
        0x80066, 0x80026, 0x900ac, 0x80006, 0x80086, 0x80046, 0x900ec,
        0x70107, 0x8005e, 0x8001e, 0x9009c, 0x70117, 0x8007e, 0x8003e,
        0x900dc, 0x7010f, 0x8006e, 0x8002e, 0x900bc, 0x8000e, 0x8008e,
        0x8004e, 0x900fc, 0x70100, 0x80051, 0x80011, 0x80119, 0x70110,
        0x80071, 0x80031, 0x900c2, 0x70108, 0x80061, 0x80021, 0x900a2,
        0x80001, 0x80081, 0x80041, 0x900e2, 0x70104, 0x80059, 0x80019,
        0x90092, 0x70114, 0x80079, 0x80039, 0x900d2, 0x7010c, 0x80069,
        0x80029, 0x900b2, 0x80009, 0x80089, 0x80049, 0x900f2, 0x70102,
        0x80055, 0x80015, 0x8011d, 0x70112, 0x80075, 0x80035, 0x900ca,
        0x7010a, 0x80065, 0x80025, 0x900aa, 0x80005, 0x80085, 0x80045,
        0x900ea, 0x70106, 0x8005d, 0x8001d, 0x9009a, 0x70116, 0x8007d,
        0x8003d, 0x900da, 0x7010e, 0x8006d, 0x8002d, 0x900ba, 0x8000d,
        0x8008d, 0x8004d, 0x900fa, 0x70101, 0x80053, 0x80013, 0x8011b,
        0x70111, 0x80073, 0x80033, 0x900c6, 0x70109, 0x80063, 0x80023,
        0x900a6, 0x80003, 0x80083, 0x80043, 0x900e6, 0x70105, 0x8005b,
        0x8001b, 0x90096, 0x70115, 0x8007b, 0x8003b, 0x900d6, 0x7010d,
        0x8006b, 0x8002b, 0x900b6, 0x8000b, 0x8008b, 0x8004b, 0x900f6,
        0x70103, 0x80057, 0x80017, 0x8011f, 0x70113, 0x80077, 0x80037,
        0x900ce, 0x7010b, 0x80067, 0x80027, 0x900ae, 0x80007, 0x80087,
        0x80047, 0x900ee, 0x70107, 0x8005f, 0x8001f, 0x9009e, 0x70117,
        0x8007f, 0x8003f, 0x900de, 0x7010f, 0x8006f, 0x8002f, 0x900be,
        0x8000f, 0x8008f, 0x8004f, 0x900fe, 0x70100, 0x80050, 0x80010,
        0x80118, 0x70110, 0x80070, 0x80030, 0x900c1, 0x70108, 0x80060,
        0x80020, 0x900a1, 0x80000, 0x80080, 0x80040, 0x900e1, 0x70104,
        0x80058, 0x80018, 0x90091, 0x70114, 0x80078, 0x80038, 0x900d1,
        0x7010c, 0x80068, 0x80028, 0x900b1, 0x80008, 0x80088, 0x80048,
        0x900f1, 0x70102, 0x80054, 0x80014, 0x8011c, 0x70112, 0x80074,
        0x80034, 0x900c9, 0x7010a, 0x80064, 0x80024, 0x900a9, 0x80004,
        0x80084, 0x80044, 0x900e9, 0x70106, 0x8005c, 0x8001c, 0x90099,
        0x70116, 0x8007c, 0x8003c, 0x900d9, 0x7010e, 0x8006c, 0x8002c,
        0x900b9, 0x8000c, 0x8008c, 0x8004c, 0x900f9, 0x70101, 0x80052,
        0x80012, 0x8011a, 0x70111, 0x80072, 0x80032, 0x900c5, 0x70109,
        0x80062, 0x80022, 0x900a5, 0x80002, 0x80082, 0x80042, 0x900e5,
        0x70105, 0x8005a, 0x8001a, 0x90095, 0x70115, 0x8007a, 0x8003a,
        0x900d5, 0x7010d, 0x8006a, 0x8002a, 0x900b5, 0x8000a, 0x8008a,
        0x8004a, 0x900f5, 0x70103, 0x80056, 0x80016, 0x8011e, 0x70113,
        0x80076, 0x80036, 0x900cd, 0x7010b, 0x80066, 0x80026, 0x900ad,
        0x80006, 0x80086, 0x80046, 0x900ed, 0x70107, 0x8005e, 0x8001e,
        0x9009d, 0x70117, 0x8007e, 0x8003e, 0x900dd, 0x7010f, 0x8006e,
        0x8002e, 0x900bd, 0x8000e, 0x8008e, 0x8004e, 0x900fd, 0x70100,
        0x80051, 0x80011, 0x80119, 0x70110, 0x80071, 0x80031, 0x900c3,
        0x70108, 0x80061, 0x80021, 0x900a3, 0x80001, 0x80081, 0x80041,
        0x900e3, 0x70104, 0x80059, 0x80019, 0x90093, 0x70114, 0x80079,
        0x80039, 0x900d3, 0x7010c, 0x80069, 0x80029, 0x900b3, 0x80009,
        0x80089, 0x80049, 0x900f3, 0x70102, 0x80055, 0x80015, 0x8011d,
        0x70112, 0x80075, 0x80035, 0x900cb, 0x7010a, 0x80065, 0x80025,
        0x900ab, 0x80005, 0x80085, 0x80045, 0x900eb, 0x70106, 0x8005d,
        0x8001d, 0x9009b, 0x70116, 0x8007d, 0x8003d, 0x900db, 0x7010e,
        0x8006d, 0x8002d, 0x900bb, 0x8000d, 0x8008d, 0x8004d, 0x900fb,
        0x70101, 0x80053, 0x80013, 0x8011b, 0x70111, 0x80073, 0x80033,
        0x900c7, 0x70109, 0x80063, 0x80023, 0x900a7, 0x80003, 0x80083,
        0x80043, 0x900e7, 0x70105, 0x8005b, 0x8001b, 0x90097, 0x70115,
        0x8007b, 0x8003b, 0x900d7, 0x7010d, 0x8006b, 0x8002b, 0x900b7,
        0x8000b, 0x8008b, 0x8004b, 0x900f7, 0x70103, 0x80057, 0x80017,
        0x8011f, 0x70113, 0x80077, 0x80037, 0x900cf, 0x7010b, 0x80067,
        0x80027, 0x900af, 0x80007, 0x80087, 0x80047, 0x900ef, 0x70107,
        0x8005f, 0x8001f, 0x9009f, 0x70117, 0x8007f, 0x8003f, 0x900df,
        0x7010f, 0x8006f, 0x8002f, 0x900bf, 0x8000f, 0x8008f, 0x8004f,
        0x900ff
    ]), 9];

    var fixedDistCodeTab = [new Uint32Array([
        0x50000, 0x50010, 0x50008, 0x50018, 0x50004, 0x50014, 0x5000c,
        0x5001c, 0x50002, 0x50012, 0x5000a, 0x5001a, 0x50006, 0x50016,
        0x5000e, 0x00000, 0x50001, 0x50011, 0x50009, 0x50019, 0x50005,
        0x50015, 0x5000d, 0x5001d, 0x50003, 0x50013, 0x5000b, 0x5001b,
        0x50007, 0x50017, 0x5000f, 0x00000
    ]), 5];

    function constructor(stream) {
        var bytes = stream.getBytes();
        var bytesPos = 0;

        this.dict = stream.dict;
        var cmf = bytes[bytesPos++];
        var flg = bytes[bytesPos++];
        if (cmf == -1 || flg == -1)
            error("Invalid header in flate stream");
        if ((cmf & 0x0f) != 0x08)
            error("Unknown compression method in flate stream");
        if ((((cmf << 8) + flg) % 31) != 0)
            error("Bad FCHECK in flate stream");
        if (flg & 0x20)
            error("FDICT bit set in flate stream");

        this.bytes = bytes;
        this.bytesPos = bytesPos;

        this.codeSize = 0;
        this.codeBuf = 0;
        
        DecodeStream.call(this);
    }

    constructor.prototype = Object.create(DecodeStream.prototype);

    constructor.prototype.getBits = function(bits) {
        var codeSize = this.codeSize;
        var codeBuf = this.codeBuf;
        var bytes = this.bytes;
        var bytesPos = this.bytesPos;

        var b;
        while (codeSize < bits) {
            if (typeof (b = bytes[bytesPos++]) == "undefined")
                error("Bad encoding in flate stream");
            codeBuf |= b << codeSize;
            codeSize += 8;
        }
        b = codeBuf & ((1 << bits) - 1);
        this.codeBuf = codeBuf >> bits;
        this.codeSize = codeSize -= bits;
        this.bytesPos = bytesPos;
        return b;
    };
    constructor.prototype.getCode = function(table) {
        var codes = table[0];
        var maxLen = table[1];
        var codeSize = this.codeSize;
        var codeBuf = this.codeBuf;
        var bytes = this.bytes;
        var bytesPos = this.bytesPos;

        while (codeSize < maxLen) {
            var b;
            if (typeof (b = bytes[bytesPos++]) == "undefined")
                error("Bad encoding in flate stream");
            codeBuf |= (b << codeSize);
            codeSize += 8;
        }
        var code = codes[codeBuf & ((1 << maxLen) - 1)];
        var codeLen = code >> 16;
        var codeVal = code & 0xffff;
        if (codeSize == 0|| codeSize < codeLen || codeLen == 0)
            error("Bad encoding in flate stream");
        this.codeBuf = (codeBuf >> codeLen);
        this.codeSize = (codeSize - codeLen);
        this.bytesPos = bytesPos;
        return codeVal;
    };
    constructor.prototype.generateHuffmanTable = function(lengths) {
        var n = lengths.length;

        // find max code length
        var maxLen = 0;
        for (var i = 0; i < n; ++i) {
            if (lengths[i] > maxLen)
                maxLen = lengths[i];
        }

        // build the table
        var size = 1 << maxLen;
        var codes = new Uint32Array(size);
        for (var len = 1, code = 0, skip = 2;
                len <= maxLen;
                ++len, code <<= 1, skip <<= 1) {
            for (var val = 0; val < n; ++val) {
                if (lengths[val] == len) {
                    // bit-reverse the code
                    var code2 = 0;
                    var t = code;
                    for (var i = 0; i < len; ++i) {
                        code2 = (code2 << 1) | (t & 1);
                        t >>= 1;
                    }

                    // fill the table entries
                    for (var i = code2; i < size; i += skip)
                        codes[i] = (len << 16) | val;

                    ++code;
                }
            }
        }

        return [codes, maxLen];
    };
    constructor.prototype.readBlock = function() {
        function repeat(stream, array, len, offset, what) {
            var repeat = stream.getBits(len) + offset;
            while (repeat-- > 0)
                array[i++] = what;
        }

        // read block header
        var hdr = this.getBits(3);
        if (hdr & 1)
            this.eof = true;
        hdr >>= 1;

        if (hdr == 0) { // uncompressed block
            var bytes = this.bytes;
            var bytesPos = this.bytesPos;
            var b;

            if (typeof (b = bytes[bytesPos++]) == "undefined")
                error("Bad block header in flate stream");
            var blockLen = b;
            if (typeof (b = bytes[bytesPos++]) == "undefined")
                error("Bad block header in flate stream");
            blockLen |= (b << 8);
            if (typeof (b = bytes[bytesPos++]) == "undefined")
                error("Bad block header in flate stream");
            var check = b;
            if (typeof (b = bytes[bytesPos++]) == "undefined")
                error("Bad block header in flate stream");
            check |= (b << 8);
            if (check != (~blockLen & 0xffff))
                error("Bad uncompressed block length in flate stream");

            this.codeBuf = 0;
            this.codeSize = 0;
            
            var bufferLength = this.bufferLength;
            var buffer = this.ensureBuffer(bufferLength + blockLen);
            var end = bufferLength + blockLen;
            this.bufferLength = end;
            for (var n = bufferLength; n < end; ++n) {
                if (typeof (b = bytes[bytesPos++]) == "undefined") {
                    this.eof = true;
                    break;
                }
                buffer[n] = b;
            }
            this.bytesPos = bytesPos;
            return;
        }

        var litCodeTable;
        var distCodeTable;
        if (hdr == 1) { // compressed block, fixed codes
            litCodeTable = fixedLitCodeTab;
            distCodeTable = fixedDistCodeTab;
        } else if (hdr == 2) { // compressed block, dynamic codes
            var numLitCodes = this.getBits(5) + 257;
            var numDistCodes = this.getBits(5) + 1;
            var numCodeLenCodes = this.getBits(4) + 4;

            // build the code lengths code table
            var codeLenCodeLengths = Array(codeLenCodeMap.length);
            var i = 0;
            while (i < numCodeLenCodes)
                codeLenCodeLengths[codeLenCodeMap[i++]] = this.getBits(3);
            var codeLenCodeTab = this.generateHuffmanTable(codeLenCodeLengths);

            // build the literal and distance code tables
            var len = 0;
            var i = 0;
            var codes = numLitCodes + numDistCodes;
            var codeLengths = new Array(codes);
            while (i < codes) {
                var code = this.getCode(codeLenCodeTab);
                if (code == 16) {
                    repeat(this, codeLengths, 2, 3, len);
                } else if (code == 17) {
                    repeat(this, codeLengths, 3, 3, len = 0);
                } else if (code == 18) {
                    repeat(this, codeLengths, 7, 11, len = 0);
                } else {
                    codeLengths[i++] = len = code;
                }
            }

            litCodeTable =
                this.generateHuffmanTable(codeLengths.slice(0, numLitCodes));
            distCodeTable =
                this.generateHuffmanTable(codeLengths.slice(numLitCodes, codes));
        } else {
            error("Unknown block type in flate stream");
        }

        var buffer = this.buffer;
        var limit = buffer ? buffer.length : 0;
        var pos = this.bufferLength;
        while (true) {
            var code1 = this.getCode(litCodeTable);
            if (code1 < 256) {
                if (pos + 1 >= limit) {
                    buffer = this.ensureBuffer(pos + 1);
                    limit = buffer.length;
                }
                buffer[pos++] = code1;
                continue;
            }
            if (code1 == 256) {
                this.bufferLength = pos;
                return;
            }
            code1 -= 257;
            code1 = lengthDecode[code1];
            var code2 = code1 >> 16;
            if (code2 > 0)
                code2 = this.getBits(code2);
            var len = (code1 & 0xffff) + code2;
            code1 = this.getCode(distCodeTable);
            code1 = distDecode[code1];
            code2 = code1 >> 16;
            if (code2 > 0)
                code2 = this.getBits(code2);
            var dist = (code1 & 0xffff) + code2;
            if (pos + len >= limit) {
                buffer = this.ensureBuffer(pos + len);
                limit = buffer.length;
            }
            for (var k = 0; k < len; ++k, ++pos)
                buffer[pos] = buffer[pos - dist];
        }
    };

    return constructor;
})();

var PredictorStream = (function() {
    function constructor(stream, params) {
        var predictor = this.predictor = params.get("Predictor") || 1;

        if (predictor <= 1)
            return stream; // no prediction
        if (predictor !== 2 && (predictor < 10 || predictor > 15))
            error("Unsupported predictor");

        if (predictor === 2)
            this.readBlock = this.readBlockTiff;
        else
            this.readBlock = this.readBlockPng;

        this.stream = stream;
        this.dict = stream.dict;
        if (params.has("EarlyChange")) {
            error("EarlyChange predictor parameter is not supported");
        }
        var colors = this.colors = params.get("Colors") || 1;
        var bits = this.bits = params.get("BitsPerComponent") || 8;
        var columns = this.columns = params.get("Columns") || 1;

        var pixBytes = this.pixBytes = (colors * bits + 7) >> 3;
        // add an extra pixByte to represent the pixel left of column 0
        var rowBytes = this.rowBytes = (columns * colors * bits + 7) >> 3;
        
        DecodeStream.call(this);
        return this;
    }

    constructor.prototype = Object.create(DecodeStream.prototype);

    constructor.prototype.readBlockTiff = function() {
        var rowBytes = this.rowBytes;
        var pixBytes = this.pixBytes;

        var bufferLength = this.bufferLength;
        var buffer = this.ensureBuffer(bufferLength + rowBytes);
        var currentRow = buffer.subarray(bufferLength, bufferLength + rowBytes);

        var bits = this.bits;
        var colors = this.colors;

        var rawBytes = this.stream.getBytes(rowBytes);

        if (bits === 1) {
            var inbuf = 0;
            for (var i = 0; i < rowBytes; ++i) {
                var c = rawBytes[i];
                inBuf = (inBuf << 8) | c;
                // bitwise addition is exclusive or
                // first shift inBuf and then add
                currentRow[i] = (c ^ (inBuf >> colors)) & 0xFF;
                // truncate inBuf (assumes colors < 16)
                inBuf &= 0xFFFF;
            }
        } else if (bits === 8) {
            for (var i = 0; i < colors; ++i)
                currentRow[i] = rawBytes[i];
            for (; i < rowBytes; ++i)
                currentRow[i] = currentRow[i - colors] + rawBytes[i];
        } else {
            var compArray = new Uint8Array(colors + 1);
            var bitMask = (1 << bits) - 1;
            var inbuf = 0, outbut = 0;
            var inbits = 0, outbits = 0;
            var j = 0, k = 0;
            var columns = this.columns;
            for (var i = 0; i < columns; ++i) {
                for (var kk = 0; kk < colors; ++kk) {
                    if (inbits < bits) {
                        inbuf = (inbuf << 8) | (rawBytes[j++] & 0xFF);
                        inbits += 8;
                    }
                    compArray[kk] = (compArray[kk] +
                            (inbuf >> (inbits - bits))) & bitMask;
                    inbits -= bits;
                    outbuf = (outbuf << bits) | compArray[kk];
                    outbits += bits;
                    if (outbits >= 8) {
                        currentRow[k++] = (outbuf >> (outbits - 8)) & 0xFF;
                        outbits -= 8;
                    }
                }
            }
            if (outbits > 0) {
                currentRow[k++] = (outbuf << (8 - outbits)) +
                    (inbuf & ((1 << (8 - outbits)) - 1))
            }
        }
        this.bufferLength += rowBytes;
    };
    constructor.prototype.readBlockPng = function() {
        var rowBytes = this.rowBytes;
        var pixBytes = this.pixBytes;

        var predictor = this.stream.getByte();
        var rawBytes = this.stream.getBytes(rowBytes);

        var bufferLength = this.bufferLength;
        var buffer = this.ensureBuffer(bufferLength + rowBytes);

        var currentRow = buffer.subarray(bufferLength, bufferLength + rowBytes);
        var prevRow = buffer.subarray(bufferLength - rowBytes, bufferLength);
        if (prevRow.length == 0)
            prevRow = currentRow;

        switch (predictor) {
        case 0:
            break;
        case 1:
            for (var i = 0; i < pixBytes; ++i)
                currentRow[i] = rawBytes[i];
            for (; i < rowBytes; ++i)
                currentRow[i] = (currentRow[i - pixBytes] + rawBytes[i]) & 0xFF;
            break;
        case 2:
            for (var i = 0; i < rowBytes; ++i)
                currentRow[i] = (prevRow[i] + rawBytes[i]) & 0xFF;
            break;
        case 3:
            for (var i = 0; i < pixBytes; ++i)
                currentRow[i] = (prevRow[i] >> 1) + rawBytes[i];
            for (; i < rowBytes; ++i)
                currentRow[i] = (((prevRow[i] + currentRow[i - pixBytes])
                            >> 1) + rawBytes[i]) & 0xFF;
            break;
        case 4:
            // we need to save the up left pixels values. the simplest way
            // is to create a new buffer
            for (var i = 0; i < pixBytes; ++i)
                currentRow[i] = rawBytes[i];
            for (; i < rowBytes; ++i) {
                var up = prevRow[i];
                var upLeft = lastRow[i - pixBytes];
                var left = currentRow[i - pixBytes];
                var p = left + up - upLeft;

                var pa = p - left;
                if (pa < 0)
                    pa = -pa;
                var pb = p - up;
                if (pb < 0)
                    pb = -pb;
                var pc = p - upLeft;
                if (pc < 0)
                    pc = -pc;

                var c = rawBytes[i];
                if (pa <= pb && pa <= pc)
                    currentRow[i] = left + c;
                else if (pb <= pc)
                    currentRow[i] = up + c;
                else
                    currentRow[i] = upLeft + c;
                break;
            }
        default:
            error("Unsupported predictor");
            break;
        }
        this.bufferLength += rowBytes;
    };

    return constructor;
})();

// A JpegStream can't be read directly. We use the platform to render the underlying
// JPEG data for us.
var JpegStream = (function() {
    function constructor(bytes, dict) {
        // TODO: per poppler, some images may have "junk" before that need to be removed
        this.dict = dict;

        // create DOM image
        var img = new Image();
        img.src = "data:image/jpeg;base64," + window.btoa(bytesToString(bytes));
        this.domImage = img;
    }

    constructor.prototype = {
        getImage: function() {
            return this.domImage;
        },
        getChar: function() {
            error("internal error: getChar is not valid on JpegStream");
        }
    };

    return constructor;
})();
var DecryptStream = (function() {
    function constructor(str, decrypt) {
        this.str = str;
        this.dict = str.dict;
        this.decrypt = decrypt;

        DecodeStream.call(this);
    }

    var chunkSize = 512;

    constructor.prototype = Object.create(DecodeStream.prototype);
    constructor.prototype.readBlock = function() {
      var chunk = this.str.getBytes(chunkSize);
      if (!chunk || chunk.length == 0) {
        this.eof = true;
        return;
      }
      var decrypt = this.decrypt;
      chunk = decrypt(chunk);

      var bufferLength = this.bufferLength;
      var i, n = chunk.length;
      var buffer = this.ensureBuffer(bufferLength + n);
      for (i = 0; i < n; i++)
        buffer[bufferLength++] = chunk[i];
      this.bufferLength = bufferLength;
      this.eof = n < chunkSize;
    };

    return constructor;
})();

var Ascii85Stream = (function() {
    function constructor(str) {
        this.str = str;
        this.dict = str.dict;
        this.input = new Uint8Array(5);
        
        DecodeStream.call(this);
    }

    constructor.prototype = Object.create(DecodeStream.prototype);
    constructor.prototype.readBlock = function() {
        var tildaCode = "~".charCodeAt(0);
        var zCode = "z".charCodeAt(0);
        var str = this.str;

        var c = str.getByte();
        while (Lexer.isSpace(String.fromCharCode(c)))
            c = str.getByte();

        if (!c || c === tildaCode) {
            this.eof = true;
            return;
        } 

        var bufferLength = this.bufferLength;

        // special code for z
        if (c == zCode) {
            var buffer = this.ensureBuffer(bufferLength + 4);
            for (var i = 0; i < 4; ++i)
                buffer[bufferLength + i] = 0;
            this.bufferLength += 4;
        } else {
            var input = this.input;
            input[0] = c;
            for (var i = 1; i < 5; ++i){
                c = str.getByte();
                while (Lexer.isSpace(String.fromCharCode(c)))
                    c = str.getByte();

                input[i] = c;

                if (!c || c == tildaCode)
                    break;
            }
            var buffer = this.ensureBuffer(bufferLength + i - 1);
            this.bufferLength += i - 1;

            // partial ending;
            if (i < 5) {
                for (; i < 5; ++i)
                    input[i] = 0x21 + 84;
                this.eof = true;
            }
            var t = 0;
            for (var i = 0; i < 5; ++i)
                t = t * 85 + (input[i] - 0x21);

            for (var i = 3; i >= 0; --i){
                buffer[bufferLength + i] = t & 0xFF;
                t >>= 8;
            }
        }
    };

    return constructor;
})();

var CCITTFaxStream = (function() {

    var ccittEOL = -2;
    var twoDimPass = 0;
    var twoDimHoriz = 1;
    var twoDimVert0 = 2;
    var twoDimVertR1 = 3;
    var twoDimVertL1 = 4;
    var twoDimVertR2 = 5;
    var twoDimVertL2 = 6;
    var twoDimVertR3 = 7;
    var twoDimVertL3 = 8;

    var twoDimTable = [
    [-1, -1], [-1, -1],               // 000000x
    [7, twoDimVertL3],                // 0000010
    [7, twoDimVertR3],                // 0000011
    [6, twoDimVertL2], [6, twoDimVertL2], // 000010x
    [6, twoDimVertR2], [6, twoDimVertR2], // 000011x
    [4, twoDimPass], [4, twoDimPass],     // 0001xxx
    [4, twoDimPass], [4, twoDimPass],
    [4, twoDimPass], [4, twoDimPass],
    [4, twoDimPass], [4, twoDimPass],
    [3, twoDimHoriz], [3, twoDimHoriz],   // 001xxxx
    [3, twoDimHoriz], [3, twoDimHoriz],
    [3, twoDimHoriz], [3, twoDimHoriz],
    [3, twoDimHoriz], [3, twoDimHoriz],
    [3, twoDimHoriz], [3, twoDimHoriz],
    [3, twoDimHoriz], [3, twoDimHoriz],
    [3, twoDimHoriz], [3, twoDimHoriz],
    [3, twoDimHoriz], [3, twoDimHoriz],
    [3, twoDimVertL1], [3, twoDimVertL1], // 010xxxx
    [3, twoDimVertL1], [3, twoDimVertL1],
    [3, twoDimVertL1], [3, twoDimVertL1],
    [3, twoDimVertL1], [3, twoDimVertL1],
    [3, twoDimVertL1], [3, twoDimVertL1],
    [3, twoDimVertL1], [3, twoDimVertL1],
    [3, twoDimVertL1], [3, twoDimVertL1],
    [3, twoDimVertL1], [3, twoDimVertL1],
    [3, twoDimVertR1], [3, twoDimVertR1], // 011xxxx
    [3, twoDimVertR1], [3, twoDimVertR1],
    [3, twoDimVertR1], [3, twoDimVertR1],
    [3, twoDimVertR1], [3, twoDimVertR1],
    [3, twoDimVertR1], [3, twoDimVertR1],
    [3, twoDimVertR1], [3, twoDimVertR1],
    [3, twoDimVertR1], [3, twoDimVertR1],
    [3, twoDimVertR1], [3, twoDimVertR1],
    [1, twoDimVert0], [1, twoDimVert0],   // 1xxxxxx
    [1, twoDimVert0], [1, twoDimVert0],
    [1, twoDimVert0], [1, twoDimVert0],
    [1, twoDimVert0], [1, twoDimVert0],
    [1, twoDimVert0], [1, twoDimVert0],
    [1, twoDimVert0], [1, twoDimVert0],
    [1, twoDimVert0], [1, twoDimVert0],
    [1, twoDimVert0], [1, twoDimVert0],
    [1, twoDimVert0], [1, twoDimVert0],
    [1, twoDimVert0], [1, twoDimVert0],
    [1, twoDimVert0], [1, twoDimVert0],
    [1, twoDimVert0], [1, twoDimVert0],
    [1, twoDimVert0], [1, twoDimVert0],
    [1, twoDimVert0], [1, twoDimVert0],
    [1, twoDimVert0], [1, twoDimVert0],
    [1, twoDimVert0], [1, twoDimVert0],
    [1, twoDimVert0], [1, twoDimVert0],
    [1, twoDimVert0], [1, twoDimVert0],
    [1, twoDimVert0], [1, twoDimVert0],
    [1, twoDimVert0], [1, twoDimVert0],
    [1, twoDimVert0], [1, twoDimVert0],
    [1, twoDimVert0], [1, twoDimVert0],
    [1, twoDimVert0], [1, twoDimVert0],
    [1, twoDimVert0], [1, twoDimVert0],
    [1, twoDimVert0], [1, twoDimVert0],
    [1, twoDimVert0], [1, twoDimVert0],
    [1, twoDimVert0], [1, twoDimVert0],
    [1, twoDimVert0], [1, twoDimVert0],
    [1, twoDimVert0], [1, twoDimVert0],
    [1, twoDimVert0], [1, twoDimVert0],
    [1, twoDimVert0], [1, twoDimVert0],
    [1, twoDimVert0], [1, twoDimVert0]
    ];

    var whiteTable1 = [
        [-1, -1],                 // 00000
        [12, ccittEOL],               // 00001
        [-1, -1], [-1, -1],               // 0001x
        [-1, -1], [-1, -1], [-1, -1], [-1, -1],   // 001xx
        [-1, -1], [-1, -1], [-1, -1], [-1, -1],   // 010xx
        [-1, -1], [-1, -1], [-1, -1], [-1, -1],   // 011xx
        [11, 1792], [11, 1792],           // 1000x
        [12, 1984],                   // 10010
        [12, 2048],                   // 10011
        [12, 2112],                   // 10100
        [12, 2176],                   // 10101
        [12, 2240],                   // 10110
        [12, 2304],                   // 10111
        [11, 1856], [11, 1856],           // 1100x
        [11, 1920], [11, 1920],           // 1101x
        [12, 2368],                   // 11100
        [12, 2432],                   // 11101
        [12, 2496],                   // 11110
        [12, 2560]                    // 11111
    ];

    var whiteTable2 = [
        [-1, -1], [-1, -1], [-1, -1], [-1, -1],   // 0000000xx
        [8, 29], [8, 29],             // 00000010x
        [8, 30], [8, 30],             // 00000011x
        [8, 45], [8, 45],             // 00000100x
        [8, 46], [8, 46],             // 00000101x
        [7, 22], [7, 22], [7, 22], [7, 22],       // 0000011xx
        [7, 23], [7, 23], [7, 23], [7, 23],       // 0000100xx
        [8, 47], [8, 47],             // 00001010x
        [8, 48], [8, 48],             // 00001011x
        [6, 13], [6, 13], [6, 13], [6, 13],       // 000011xxx
        [6, 13], [6, 13], [6, 13], [6, 13],
        [7, 20], [7, 20], [7, 20], [7, 20],       // 0001000xx
        [8, 33], [8, 33],             // 00010010x
        [8, 34], [8, 34],             // 00010011x
        [8, 35], [8, 35],             // 00010100x
        [8, 36], [8, 36],             // 00010101x
        [8, 37], [8, 37],             // 00010110x
        [8, 38], [8, 38],             // 00010111x
        [7, 19], [7, 19], [7, 19], [7, 19],       // 0001100xx
        [8, 31], [8, 31],             // 00011010x
        [8, 32], [8, 32],             // 00011011x
        [6, 1], [6, 1], [6, 1], [6, 1],       // 000111xxx
        [6, 1], [6, 1], [6, 1], [6, 1],
        [6, 12], [6, 12], [6, 12], [6, 12],       // 001000xxx
        [6, 12], [6, 12], [6, 12], [6, 12],
        [8, 53], [8, 53],             // 00100100x
        [8, 54], [8, 54],             // 00100101x
        [7, 26], [7, 26], [7, 26], [7, 26],       // 0010011xx
        [8, 39], [8, 39],             // 00101000x
        [8, 40], [8, 40],             // 00101001x
        [8, 41], [8, 41],             // 00101010x
        [8, 42], [8, 42],             // 00101011x
        [8, 43], [8, 43],             // 00101100x
        [8, 44], [8, 44],             // 00101101x
        [7, 21], [7, 21], [7, 21], [7, 21],       // 0010111xx
        [7, 28], [7, 28], [7, 28], [7, 28],       // 0011000xx
        [8, 61], [8, 61],             // 00110010x
        [8, 62], [8, 62],             // 00110011x
        [8, 63], [8, 63],             // 00110100x
        [8, 0], [8, 0],               // 00110101x
        [8, 320], [8, 320],               // 00110110x
        [8, 384], [8, 384],               // 00110111x
        [5, 10], [5, 10], [5, 10], [5, 10],       // 00111xxxx
        [5, 10], [5, 10], [5, 10], [5, 10],
        [5, 10], [5, 10], [5, 10], [5, 10],
        [5, 10], [5, 10], [5, 10], [5, 10],
        [5, 11], [5, 11], [5, 11], [5, 11],       // 01000xxxx
        [5, 11], [5, 11], [5, 11], [5, 11],
        [5, 11], [5, 11], [5, 11], [5, 11],
        [5, 11], [5, 11], [5, 11], [5, 11],
        [7, 27], [7, 27], [7, 27], [7, 27],       // 0100100xx
        [8, 59], [8, 59],             // 01001010x
        [8, 60], [8, 60],             // 01001011x
        [9, 1472],                    // 010011000
        [9, 1536],                    // 010011001
        [9, 1600],                    // 010011010
        [9, 1728],                    // 010011011
        [7, 18], [7, 18], [7, 18], [7, 18],       // 0100111xx
        [7, 24], [7, 24], [7, 24], [7, 24],       // 0101000xx
        [8, 49], [8, 49],             // 01010010x
        [8, 50], [8, 50],             // 01010011x
        [8, 51], [8, 51],             // 01010100x
        [8, 52], [8, 52],             // 01010101x
        [7, 25], [7, 25], [7, 25], [7, 25],       // 0101011xx
        [8, 55], [8, 55],             // 01011000x
        [8, 56], [8, 56],             // 01011001x
        [8, 57], [8, 57],             // 01011010x
        [8, 58], [8, 58],             // 01011011x
        [6, 192], [6, 192], [6, 192], [6, 192],   // 010111xxx
        [6, 192], [6, 192], [6, 192], [6, 192],
        [6, 1664], [6, 1664], [6, 1664], [6, 1664],   // 011000xxx
        [6, 1664], [6, 1664], [6, 1664], [6, 1664],
        [8, 448], [8, 448],               // 01100100x
        [8, 512], [8, 512],               // 01100101x
        [9, 704],                 // 011001100
        [9, 768],                 // 011001101
        [8, 640], [8, 640],               // 01100111x
        [8, 576], [8, 576],               // 01101000x
        [9, 832],                 // 011010010
        [9, 896],                 // 011010011
        [9, 960],                 // 011010100
        [9, 1024],                    // 011010101
        [9, 1088],                    // 011010110
        [9, 1152],                    // 011010111
        [9, 1216],                    // 011011000
        [9, 1280],                    // 011011001
        [9, 1344],                    // 011011010
        [9, 1408],                    // 011011011
        [7, 256], [7, 256], [7, 256], [7, 256],   // 0110111xx
        [4, 2], [4, 2], [4, 2], [4, 2],       // 0111xxxxx
        [4, 2], [4, 2], [4, 2], [4, 2],
        [4, 2], [4, 2], [4, 2], [4, 2],
        [4, 2], [4, 2], [4, 2], [4, 2],
        [4, 2], [4, 2], [4, 2], [4, 2],
        [4, 2], [4, 2], [4, 2], [4, 2],
        [4, 2], [4, 2], [4, 2], [4, 2],
        [4, 2], [4, 2], [4, 2], [4, 2],
        [4, 3], [4, 3], [4, 3], [4, 3],       // 1000xxxxx
        [4, 3], [4, 3], [4, 3], [4, 3],
        [4, 3], [4, 3], [4, 3], [4, 3],
        [4, 3], [4, 3], [4, 3], [4, 3],
        [4, 3], [4, 3], [4, 3], [4, 3],
        [4, 3], [4, 3], [4, 3], [4, 3],
        [4, 3], [4, 3], [4, 3], [4, 3],
        [4, 3], [4, 3], [4, 3], [4, 3],
        [5, 128], [5, 128], [5, 128], [5, 128],   // 10010xxxx
        [5, 128], [5, 128], [5, 128], [5, 128],
        [5, 128], [5, 128], [5, 128], [5, 128],
        [5, 128], [5, 128], [5, 128], [5, 128],
        [5, 8], [5, 8], [5, 8], [5, 8],       // 10011xxxx
        [5, 8], [5, 8], [5, 8], [5, 8],
        [5, 8], [5, 8], [5, 8], [5, 8],
        [5, 8], [5, 8], [5, 8], [5, 8],
        [5, 9], [5, 9], [5, 9], [5, 9],       // 10100xxxx
        [5, 9], [5, 9], [5, 9], [5, 9],
        [5, 9], [5, 9], [5, 9], [5, 9],
        [5, 9], [5, 9], [5, 9], [5, 9],
        [6, 16], [6, 16], [6, 16], [6, 16],       // 101010xxx
        [6, 16], [6, 16], [6, 16], [6, 16],
        [6, 17], [6, 17], [6, 17], [6, 17],       // 101011xxx
        [6, 17], [6, 17], [6, 17], [6, 17],
        [4, 4], [4, 4], [4, 4], [4, 4],       // 1011xxxxx
        [4, 4], [4, 4], [4, 4], [4, 4],
        [4, 4], [4, 4], [4, 4], [4, 4],
        [4, 4], [4, 4], [4, 4], [4, 4],
        [4, 4], [4, 4], [4, 4], [4, 4],
        [4, 4], [4, 4], [4, 4], [4, 4],
        [4, 4], [4, 4], [4, 4], [4, 4],
        [4, 4], [4, 4], [4, 4], [4, 4],
        [4, 5], [4, 5], [4, 5], [4, 5],       // 1100xxxxx
        [4, 5], [4, 5], [4, 5], [4, 5],
        [4, 5], [4, 5], [4, 5], [4, 5],
        [4, 5], [4, 5], [4, 5], [4, 5],
        [4, 5], [4, 5], [4, 5], [4, 5],
        [4, 5], [4, 5], [4, 5], [4, 5],
        [4, 5], [4, 5], [4, 5], [4, 5],
        [4, 5], [4, 5], [4, 5], [4, 5],
        [6, 14], [6, 14], [6, 14], [6, 14],       // 110100xxx
        [6, 14], [6, 14], [6, 14], [6, 14],
        [6, 15], [6, 15], [6, 15], [6, 15],       // 110101xxx
        [6, 15], [6, 15], [6, 15], [6, 15],
        [5, 64], [5, 64], [5, 64], [5, 64],       // 11011xxxx
        [5, 64], [5, 64], [5, 64], [5, 64],
        [5, 64], [5, 64], [5, 64], [5, 64],
        [5, 64], [5, 64], [5, 64], [5, 64],
        [4, 6], [4, 6], [4, 6], [4, 6],       // 1110xxxxx
        [4, 6], [4, 6], [4, 6], [4, 6],
        [4, 6], [4, 6], [4, 6], [4, 6],
        [4, 6], [4, 6], [4, 6], [4, 6],
        [4, 6], [4, 6], [4, 6], [4, 6],
        [4, 6], [4, 6], [4, 6], [4, 6],
        [4, 6], [4, 6], [4, 6], [4, 6],
        [4, 6], [4, 6], [4, 6], [4, 6],
        [4, 7], [4, 7], [4, 7], [4, 7],       // 1111xxxxx
        [4, 7], [4, 7], [4, 7], [4, 7],
        [4, 7], [4, 7], [4, 7], [4, 7],
        [4, 7], [4, 7], [4, 7], [4, 7],
        [4, 7], [4, 7], [4, 7], [4, 7],
        [4, 7], [4, 7], [4, 7], [4, 7],
        [4, 7], [4, 7], [4, 7], [4, 7],
        [4, 7], [4, 7], [4, 7], [4, 7]
    ];
    
    var blackTable1 = [
        [-1, -1], [-1, -1],                   // 000000000000x
        [12, ccittEOL], [12, ccittEOL],           // 000000000001x
        [-1, -1], [-1, -1], [-1, -1], [-1, -1],       // 00000000001xx
        [-1, -1], [-1, -1], [-1, -1], [-1, -1],       // 00000000010xx
        [-1, -1], [-1, -1], [-1, -1], [-1, -1],       // 00000000011xx
        [-1, -1], [-1, -1], [-1, -1], [-1, -1],       // 00000000100xx
        [-1, -1], [-1, -1], [-1, -1], [-1, -1],       // 00000000101xx
        [-1, -1], [-1, -1], [-1, -1], [-1, -1],       // 00000000110xx
        [-1, -1], [-1, -1], [-1, -1], [-1, -1],       // 00000000111xx
        [11, 1792], [11, 1792], [11, 1792], [11, 1792],   // 00000001000xx
        [12, 1984], [12, 1984],               // 000000010010x
        [12, 2048], [12, 2048],               // 000000010011x
        [12, 2112], [12, 2112],               // 000000010100x
        [12, 2176], [12, 2176],               // 000000010101x
        [12, 2240], [12, 2240],               // 000000010110x
        [12, 2304], [12, 2304],               // 000000010111x
        [11, 1856], [11, 1856], [11, 1856], [11, 1856],   // 00000001100xx
        [11, 1920], [11, 1920], [11, 1920], [11, 1920],   // 00000001101xx
        [12, 2368], [12, 2368],               // 000000011100x
        [12, 2432], [12, 2432],               // 000000011101x
        [12, 2496], [12, 2496],               // 000000011110x
        [12, 2560], [12, 2560],               // 000000011111x
        [10, 18], [10, 18], [10, 18], [10, 18],       // 0000001000xxx
        [10, 18], [10, 18], [10, 18], [10, 18],
        [12, 52], [12, 52],                   // 000000100100x
        [13, 640],                        // 0000001001010
        [13, 704],                        // 0000001001011
        [13, 768],                        // 0000001001100
        [13, 832],                        // 0000001001101
        [12, 55], [12, 55],                   // 000000100111x
        [12, 56], [12, 56],                   // 000000101000x
        [13, 1280],                       // 0000001010010
        [13, 1344],                       // 0000001010011
        [13, 1408],                       // 0000001010100
        [13, 1472],                       // 0000001010101
        [12, 59], [12, 59],                   // 000000101011x
        [12, 60], [12, 60],                   // 000000101100x
        [13, 1536],                       // 0000001011010
        [13, 1600],                       // 0000001011011
        [11, 24], [11, 24], [11, 24], [11, 24],       // 00000010111xx
        [11, 25], [11, 25], [11, 25], [11, 25],       // 00000011000xx
        [13, 1664],                       // 0000001100100
        [13, 1728],                       // 0000001100101
        [12, 320], [12, 320],                 // 000000110011x
        [12, 384], [12, 384],                 // 000000110100x
        [12, 448], [12, 448],                 // 000000110101x
        [13, 512],                        // 0000001101100
        [13, 576],                        // 0000001101101
        [12, 53], [12, 53],                   // 000000110111x
        [12, 54], [12, 54],                   // 000000111000x
        [13, 896],                        // 0000001110010
        [13, 960],                        // 0000001110011
        [13, 1024],                       // 0000001110100
        [13, 1088],                       // 0000001110101
        [13, 1152],                       // 0000001110110
        [13, 1216],                       // 0000001110111
        [10, 64], [10, 64], [10, 64], [10, 64],       // 0000001111xxx
        [10, 64], [10, 64], [10, 64], [10, 64]
    ];

    var blackTable2 = [
        [8, 13], [8, 13], [8, 13], [8, 13],           // 00000100xxxx
        [8, 13], [8, 13], [8, 13], [8, 13],
        [8, 13], [8, 13], [8, 13], [8, 13],
        [8, 13], [8, 13], [8, 13], [8, 13],
        [11, 23], [11, 23],                   // 00000101000x
        [12, 50],                     // 000001010010
        [12, 51],                     // 000001010011
        [12, 44],                     // 000001010100
        [12, 45],                     // 000001010101
        [12, 46],                     // 000001010110
        [12, 47],                     // 000001010111
        [12, 57],                     // 000001011000
        [12, 58],                     // 000001011001
        [12, 61],                     // 000001011010
        [12, 256],                        // 000001011011
        [10, 16], [10, 16], [10, 16], [10, 16],       // 0000010111xx
        [10, 17], [10, 17], [10, 17], [10, 17],       // 0000011000xx
        [12, 48],                     // 000001100100
        [12, 49],                     // 000001100101
        [12, 62],                     // 000001100110
        [12, 63],                     // 000001100111
        [12, 30],                     // 000001101000
        [12, 31],                     // 000001101001
        [12, 32],                     // 000001101010
        [12, 33],                     // 000001101011
        [12, 40],                     // 000001101100
        [12, 41],                     // 000001101101
        [11, 22], [11, 22],                   // 00000110111x
        [8, 14], [8, 14], [8, 14], [8, 14],           // 00000111xxxx
        [8, 14], [8, 14], [8, 14], [8, 14],
        [8, 14], [8, 14], [8, 14], [8, 14],
        [8, 14], [8, 14], [8, 14], [8, 14],
        [7, 10], [7, 10], [7, 10], [7, 10],           // 0000100xxxxx
        [7, 10], [7, 10], [7, 10], [7, 10],
        [7, 10], [7, 10], [7, 10], [7, 10],
        [7, 10], [7, 10], [7, 10], [7, 10],
        [7, 10], [7, 10], [7, 10], [7, 10],
        [7, 10], [7, 10], [7, 10], [7, 10],
        [7, 10], [7, 10], [7, 10], [7, 10],
        [7, 10], [7, 10], [7, 10], [7, 10],
        [7, 11], [7, 11], [7, 11], [7, 11],           // 0000101xxxxx
        [7, 11], [7, 11], [7, 11], [7, 11],
        [7, 11], [7, 11], [7, 11], [7, 11],
        [7, 11], [7, 11], [7, 11], [7, 11],
        [7, 11], [7, 11], [7, 11], [7, 11],
        [7, 11], [7, 11], [7, 11], [7, 11],
        [7, 11], [7, 11], [7, 11], [7, 11],
        [7, 11], [7, 11], [7, 11], [7, 11],
        [9, 15], [9, 15], [9, 15], [9, 15],           // 000011000xxx
        [9, 15], [9, 15], [9, 15], [9, 15],
        [12, 128],                        // 000011001000
        [12, 192],                        // 000011001001
        [12, 26],                     // 000011001010
        [12, 27],                     // 000011001011
        [12, 28],                     // 000011001100
        [12, 29],                     // 000011001101
        [11, 19], [11, 19],                   // 00001100111x
        [11, 20], [11, 20],                   // 00001101000x
        [12, 34],                     // 000011010010
        [12, 35],                     // 000011010011
        [12, 36],                     // 000011010100
        [12, 37],                     // 000011010101
        [12, 38],                     // 000011010110
        [12, 39],                     // 000011010111
        [11, 21], [11, 21],                   // 00001101100x
        [12, 42],                     // 000011011010
        [12, 43],                     // 000011011011
        [10, 0], [10, 0], [10, 0], [10, 0],           // 0000110111xx
        [7, 12], [7, 12], [7, 12], [7, 12],           // 0000111xxxxx
        [7, 12], [7, 12], [7, 12], [7, 12],
        [7, 12], [7, 12], [7, 12], [7, 12],
        [7, 12], [7, 12], [7, 12], [7, 12],
        [7, 12], [7, 12], [7, 12], [7, 12],
        [7, 12], [7, 12], [7, 12], [7, 12],
        [7, 12], [7, 12], [7, 12], [7, 12],
        [7, 12], [7, 12], [7, 12], [7, 12]    
    ];

    var blackTable3 = [
        [-1, -1], [-1, -1], [-1, -1], [-1, -1],       // 0000xx
        [6, 9],                       // 000100
        [6, 8],                       // 000101
        [5, 7], [5, 7],                   // 00011x
        [4, 6], [4, 6], [4, 6], [4, 6],           // 0010xx
        [4, 5], [4, 5], [4, 5], [4, 5],           // 0011xx
        [3, 1], [3, 1], [3, 1], [3, 1],           // 010xxx
        [3, 1], [3, 1], [3, 1], [3, 1],
        [3, 4], [3, 4], [3, 4], [3, 4],           // 011xxx
        [3, 4], [3, 4], [3, 4], [3, 4],
        [2, 3], [2, 3], [2, 3], [2, 3],           // 10xxxx
        [2, 3], [2, 3], [2, 3], [2, 3],
        [2, 3], [2, 3], [2, 3], [2, 3],
        [2, 3], [2, 3], [2, 3], [2, 3],
        [2, 2], [2, 2], [2, 2], [2, 2],           // 11xxxx
        [2, 2], [2, 2], [2, 2], [2, 2],
        [2, 2], [2, 2], [2, 2], [2, 2],
        [2, 2], [2, 2], [2, 2], [2, 2]
    ];

    function constructor(str, params) {
        this.str = str;
        this.dict = str.dict;

        params = params || new Dict();

        this.encoding = params.get("K") || 0;
        this.eoline = params.get("EndOfLine") || false;
        this.byteAlign = params.get("EncodedByteAlign") || false;
        this.columns = params.get("Columns") || 1728;
        this.rows = params.get("Rows") || 0;
        var eoblock = params.get("EndOfBlock");
        if (eoblock == null)
            eoblock = true;
        this.eoblock = eoblock;
        this.black = params.get("BlackIs1") || false;

        this.codingLine = new Uint32Array(this.columns + 1);
        this.refLine = new Uint32Array(this.columns + 2);
        
        this.codingLine[0] = this.columns;
        this.codingPos = 0;

        this.row = 0;
        this.nextLine2D = this.encoding < 0;
        this.inputBits = 0;
        this.inputBuf;
        this.outputBits = 0;
        this.buf = EOF;

        var code1;
        while ((code1 = this.lookBits(12)) == 0) {
            this.eatBits(1);
        }
        if (code1 == 1) {
            this.eatBits(12);
        }
        if (this.encoding > 0) {
            this.nextLine2D = !this.lookBits(1);
            this.eatBits(1);
        }
        
        DecodeStream.call(this);
    }

    constructor.prototype = Object.create(DecodeStream.prototype);
    constructor.prototype.readBlock = function() {
        while (!this.eof) {
            var c = this.lookChar();
            this.buf = EOF;
            this.ensureBuffer(this.bufferLength + 1);
            this.buffer[this.bufferLength++] = c;
        }
    };
    constructor.prototype.addPixels = function(a1, blackPixels) {
        var codingLine = this.codingLine;
        var codingPos = this.codingPos;

        if (a1 > codingLine[codingPos]) {
            if (a1 > this.columns) {
                warn("row is wrong length");
                this.err = true;
                a1 = this.columns;
            }
            if ((codingPos & 1) ^ blackPixels) {
                ++codingPos;
            }

            codingLine[codingPos] = a1;
        }
        this.codingPos = codingPos;
    };
    constructor.prototype.addPixelsNeg = function(a1, blackPixels) {
        var codingLine = this.codingLine;
        var codingPos = this.codingPos;

        if (a1 > codingLine[codingPos]) {
            if (a1 > this.columns) {
                warn("row is wrong length");
                this.err = true;
                a1 = this.columns;
            }
            if ((codingPos & 1) ^ blackPixels)
                ++codingPos;

            codingLine[codingPos] = a1;
        } else if (a1 < codingLine[codingPos]) {
            if (a1 < 0) {
                warn("invalid code");
                this.err = true;
                a1 = 0;
            }
            while (codingPos > 0 && a1 < codingLine[codingPos - 1])
                --codingPos;
            codingLine[codingPos] = a1;
        }

        this.codingPos = codingPos;
    };
    constructor.prototype.lookChar = function() {
        var refLine = this.refLine;
        var codingLine = this.codingLine;
        var columns = this.columns;

        var refPos, blackPixels, bits;

        if (this.buf != EOF)
            return buf;

        if (this.outputBits == 0) {
            if (this.eof)
                return;

            this.err = false;

            if (this.nextLine2D) {
                for (var i = 0; codingLine[i] < columns; ++i)
                    refLine[i] = codingLine[i];

                refLine[i++] = columns;
                refLine[i] = columns;
                codingLine[0] = 0;
                this.codingPos = 0;
                refPos = 0;
                blackPixels = 0;

                while (codingLine[this.codingPos] < columns) {
                    var code1 = this.getTwoDimCode();
                    switch (code1) {
                    case twoDimPass:
                        this.addPixels(refLine[refPos + 1], blackPixels);
                        if (refLine[refPos + 1] < columns)
                            refPos += 2;
                        break;
                    case twoDimHoriz:
                        var code1 = 0, code2 = 0;
                        if (blackPixels) {
                            var code3;
                            do {
                                code1 += (code3 = this.getBlackCode());
                            } while (code3 >= 64);
                            do {
                                code2 += (code3 = this.getWhiteCode());
                            } while (code3 >= 64);
                        } else {
                            var code3;
                            do {
                                code1 += (code3 = this.getWhiteCode());
                            } while (code3 >= 64);
                            do {
                                code2 += (code3 = this.getBlackCode());
                            } while (code3 >= 64);
                        }
                        this.addPixels(codingLine[this.codingPos] + code1, blackPixels);
                        if (codingLine[this.codingPos] < columns) {
                            this.addPixels(codingLine[this.codingPos] + code2,
                                    blackPixels ^ 1);
                        }
                        while (refLine[refPos] <= codingLine[this.codingPos] 
                                && refLine[refPos] < columns) {
                            refPos += 2;
                        }    
                        break;
                    case twoDimVertR3:
                        this.addPixels(refLine[refPos] + 3, blackPixels);
                        blackPixels ^= 1;
                        if (codingLine[this.codingPos] < columns) {
                            ++refPos;
                            while (refLine[refPos] <= codingLine[this.codingPos] &&
                                    refLine[refPos] < columns)
                                refPos += 2;
                        }
                        break;
                    case twoDimVertR2:
                        this.addPixels(refLine[refPos] + 2, blackPixels);
                        blackPixels ^= 1;
                        if (codingLine[this.codingPos] < columns) {
                            ++refPos;
                            while (refLine[refPos] <= codingLine[this.codingPos] &&
                                    refLine[refPos] < columns) {
                                refPos += 2;
                            }
                        }
                        break;
                    case twoDimVertR1:
                        this.addPixels(refLine[refPos] + 1, blackPixels);
                        blackPixels ^= 1;
                        if (codingLine[this.codingPos] < columns) {
                            ++refPos;
                            while (refLine[refPos] <= codingLine[this.codingPos] &&
                                    refLine[refPos] < columns)
                                refPos += 2;
                        }
                        break;
                    case twoDimVert0:
                        this.addPixels(refLine[refPos], blackPixels);
                        blackPixels ^= 1;
                        if (codingLine[this.codingPos] < columns) {
                            ++refPos;
                            while (refLine[refPos] <= codingLine[this.codingPos] &&
                                    refLine[refPos] < columns)
                                refPos += 2;
                        }
                        break;
                    case twoDimVertL3:
                        this.addPixelsNeg(refLine[refPos] - 3, blackPixels);
                        blackPixels ^= 1;
                        if (codingLine[this.codingPos] < columns) {
                            if (refPos > 0)
                                --refPos;
                            else
                                ++refPos;
                            while (refLine[refPos] <= codingLine[this.codingPos] &&
                                    refLine[refPos] < columns)
                                refPos += 2;
                        }
                        break;
                    case twoDimVertL2:
                        this.addPixelsNeg(refLine[refPos] - 2, blackPixels);
                        blackPixels ^= 1;
                        if (codingLine[this.codingPos] < columns) {
                            if (refPos > 0)
                                --refPos;
                            else
                                ++refPos;
                            while (refLine[refPos] <= codingLine[this.codingPos] &&
                                    refLine[refPos] < columns)
                                refPos += 2;
                        }
                        break;
                    case twoDimVertL1:
                        this.addPixelsNeg(refLine[refPos] - 1, blackPixels);
                        blackPixels ^= 1;
                        if (codingLine[this.codingPos] < columns) {
                            if (refPos > 0)
                                --refPos;
                            else
                                ++refPos;
                            
                            while (refLine[refPos] <= codingLine[this.codingPos] &&
                                    refLine[refPos] < columns)
                                refPos += 2;
                        }
                        break;
                    case EOF:
                        this.addPixels(columns, 0);
                        this.eof = true;
                        break;
                    default:
                        warn("bad 2d code");
                        this.addPixels(columns, 0);
                        this.err = true;
                        break;
                    }
                }
            } else {
                codingLine[0] = 0;
                this.codingPos = 0;
                blackPixels = 0;
                while(codingLine[this.codingPos] < columns) {
                    code1 = 0;
                    if (blackPixels) {
                        do {
                            code1 += (code3 = this.getBlackCode());
                        } while (code3 >= 64);
                    } else {
                        do {
                            code1 += (code3 = this.getWhiteCode());
                        } while (code3 >= 64);
                    }
                    this.addPixels(codingLine[this.codingPos] + code1, blackPixels);
                    blackPixels ^= 1;
                }
            }

            if (this.byteAlign)
                inputBits &= ~7;
                    
            var gotEOL = false;

            if (!this.eoblock && this.row == this.rows - 1) {
                this.eof = true;
            } else {
                code1 = this.lookBits(12);
                while (code1 == 0) {
                    this.eatBits(1);
                    code1 = this.lookBits(12);
                }
                if (code1 == 1) {
                    this.eatBits(12);
                    gotEOL = true;
                } else if (code1 == EOF) {
                    this.eof = true;
                }
            }

            if (!this.eof && this.encoding > 0) {
                this.nextLine2D = !this.lookBits(1);
                this.eatBits(1);
            }

            if (this.eoblock && gotEOL) {
                code1 = this.lookBits(12);
                if (code1 == 1) {
                    this.eatBits(12);
                    if (this.encoding > 0) {
                        this.lookBits(1);
                        this.eatBits(1);
                    }
                    if (this.encoding >= 0) {
                        for (var i = 0; i < 4; ++i) {
                            code1 = this.lookBits(12);
                            if (code1 != 1)
                                warning("bad rtc code");
                            this.eatBits(12);
                            if (this.encoding > 0) {
                                this.lookBits(1);
                                this.eatBits(1);
                            }
                        }
                    }
                    this.eof = true;
                }
            } else if (this.err && this.eoline) {
                var code1;
                while (true) {
                    code1 = this.lookBits(13);
                    if (code1 == EOF) {
                        this.eof = true;
                        return;
                    }
                    if ((code1 >> 1) == 1) {
                        break;
                    }
                    this.eatBits(1);
                }
                this.eatBits(12);
                if (this.encoding > 0) {
                    this.eatBits(1);
                    this.nextLine2D = !(code1 & 1);
                }
            }

            if (codingLine[0] > 0)
                this.outputBits = codingLine[this.codingPos = 0];
            else
                this.outputBits = codingLine[this.codingPos = 1];
            this.row++;
        }

        if (this.outputBits >= 8) {
            this.buf = (this.codingPos & 1) ? 0 : 0xFF;
            this.outputBits -= 8;
            if (this.outputBits == 0 && codingLine[this.codingPos] < columns) {
                this.codingPos++;
                this.outputBits = codingLine[this.codingPos] - codingLine[this.codingPos - 1];
            }
        } else {
            var bits = 8;
            this.buf = 0;
            do {
                if (this.outputBits > bits) {
                    this.buf <<= bits;
                    if (!(this.codingPos & 1)) {
                        this.buf |= 0xFF >> (8 - bits);
                    }
                    this.outputBits -= bits;
                    bits = 0;
                } else {
                    this.buf <<= this.outputBits;
                    if (!(this.codingPos & 1)) {
                        this.buf |= 0xFF >> (8 - this.outputBits);
                    }
                    bits -= this.outputBits;
                    this.outputBits = 0;
                    if (codingLine[this.codingPos] < columns) {
                        this.codingPos++;
                        this.outputBits = codingLine[this.codingPos] - codingLine[this.codingPos - 1];
                    } else if (bits > 0) {
                        this.buf <<= bits;
                        bits = 0;
                    }
                }
            } while (bits);
        }
        if (this.black) {
            this.buf ^= 0xFF;
        }
        return this.buf;
    };
    constructor.prototype.getTwoDimCode = function() {
        var code = 0;
        var p;
        if (this.eoblock) {
            code = this.lookBits(7);
            p = twoDimTable[code];
            if (p[0] > 0) {
                this.eatBits(p[0]);
                return p[1];
            }
        } else {
            for (var n = 1; n <= 7; ++n) {
                code = this.lookBits(n);
                if (n < 7) {
                    code <<= 7 - n;
                }
                p = twoDimTable[code];
                if (p[0] == n) {
                    this.eatBits(n);
                    return p[1];
                }
            }
        }
        warn("Bad two dim code");
        return EOF;
    };

    constructor.prototype.getWhiteCode = function() {
        var code = 0;
        var p;
        var n;
        if (this.eoblock) {
            code = this.lookBits(12);
            if (code == EOF)
                return 1;
            
            if ((code >> 5) == 0)
                p = whiteTable1[code];
            else
                p = whiteTable2[code >> 3];

            if (p[0] > 0) {
                this.eatBits(p[0]);
                return p[1];
            }
        } else {
            for (var n = 1; n <= 9; ++n) {
                code = this.lookBits(n);
                if (code == EOF)
                    return 1;

                if (n < 9)
                    code <<= 9 - n;
                p = whiteTable2[code];
                if (p[0] == n) {
                    this.eatBits(n);    
                    return p[0];
                }
            }
            for (var n = 11; n <= 12; ++n) {
                code == this.lookBits(n);
                if (code == EOF)
                    return 1;
                if (n < 12) 
                    code <<= 12 - n;
                p = whiteTable1[code];
                if (p[0] == n) {
                    this.eatBits(n);
                    return p[1];
                }
            }
        }
        warn("bad white code");
        this.eatBits(1);
        return 1;
    };
    constructor.prototype.getBlackCode = function() {
        var code, p, n;
        if (this.eoblock) {
            code = this.lookBits(13);
            if (code == EOF)
                return 1;
            if ((code >> 7) == 0)
                p = blackTable1[code];
            else if ((code >> 9) == 0 && (code >> 7) != 0)
                p = blackTable2[(code >> 1) - 64];
            else 
                p = blackTable3[code >> 7];

            if (p[0] > 0) {
                this.eatBits(p[0]);
                return p[1];
            }
        } else {
            for (var n = 2; n <= 6; ++n) {
                code = this.lookBits(n);
                if (code == EOF)
                    return 1;
                if (n < 6)
                    code <<= 6 - n;

                p = blackTable3[code];
                if (p[0] == n) {
                    this.eatBits(n);
                    return p[1];
                }
            }
            for (var n = 7; n <= 12; ++n) {
                code = this.lookBits(n);
                if (code == EOF)
                    return 1;
                if (n < 12)
                    code <<= 12 - n;
                if (code >= 64) {
                    p = blackTable2[code - 64];
                    if (p[0] == n) {
                        this.eatBits(n);
                        return p[1];
                    }
                }
            }
            for (n = 10; n <= 13; ++n) {
                code = this.lookBits(n);
                if (code == EOF)
                    return 1;
                if (n < 13)
                    code << 13 - n;
                p = blackTable1[code];
                if (p[0] == n) {
                    this.eatBits(n);
                    return p[1];
                }
            }
        }
        warn("bad black code");
        this.eatBits(1);
        return 1;
    };
    constructor.prototype.lookBits = function(n) {
        var c;
        while (this.inputBits < n) {
            if ((c = this.str.getByte()) == null) {
                if (this.inputBits == 0)
                    return EOF;
                return (this.inputBuf << (n - this.inputBits)) 
                    & (0xFFFF >> (16 - n));
            }
            this.inputBuf = (this.inputBuf << 8) + c;
            this.inputBits += 8;
        }
        return (this.inputBuf >> (this.inputBits - n)) & (0xFFFF >> (16 - n));
    };
    constructor.prototype.eatBits = function(n) {
        if ((this.inputBits -= n) < 0)
            this.inputBits = 0;
    }

    return constructor;
})();

var Name = (function() {
    function constructor(name) {
        this.name = name;
    }

    constructor.prototype = {
    };

    return constructor;
})();

var Cmd = (function() {
    function constructor(cmd) {
        this.cmd = cmd;
    }

    constructor.prototype = {
    };

    return constructor;
})();

var Dict = (function() {
    function constructor() {
        this.map = Object.create(null);
    }

    constructor.prototype = {
        get: function(key) {
            if (key in this.map)
              return this.map[key];
            return null;
        },
        get2: function(key1, key2) {
            return this.get(key1) || this.get(key2);
        },
        get3: function(key1, key2, key3) {
            return this.get(key1) || this.get(key2) || this.get(key3);
        },
        has: function(key) {
            return key in this.map;
        },
        set: function(key, value) {
            this.map[key] = value;
        },
        forEach: function(aCallback) {
            for (var key in this.map)
                aCallback(key, this.map[key]);
        }
    };
    return constructor;
})();

var Ref = (function() {
    function constructor(num, gen) {
        this.num = num;
        this.gen = gen;
    }

    constructor.prototype = {
    };

    return constructor;
})();

function IsBool(v) {
    return typeof v == "boolean";
}

function IsInt(v) {
    return typeof v == "number" && ((v|0) == v);
}

function IsNum(v) {
    return typeof v == "number";
}

function IsString(v) {
    return typeof v == "string";
}

function IsNull(v) {
    return v === null;
}

function IsName(v) {
    return v instanceof Name;
}

function IsCmd(v, cmd) {
    return v instanceof Cmd && (!cmd || v.cmd == cmd);
}

function IsDict(v, type) {
    return v instanceof Dict && (!type || v.get("Type").name == type);
}

function IsArray(v) {
    return v instanceof Array;
}

function IsStream(v) {
    return typeof v == "object" && v != null && ("getChar" in v);
}

function IsRef(v) {
    return v instanceof Ref;
}

function IsPDFFunction(v) {
    var fnDict;
    if (typeof v != "object")
        return false;
    else if (IsDict(v))
        fnDict = v;
    else if (IsStream(v))
        fnDict = v.dict;
    else
        return false;
    return fnDict.has("FunctionType");
}

var EOF = {};

function IsEOF(v) {
    return v == EOF;
}

var None = {};

function IsNone(v) {
    return v == None;
}

var Lexer = (function() {
    function constructor(stream) {
        this.stream = stream;
    }

    constructor.isSpace = function(ch) {
        return ch == " " || ch == "\t";
    }

    // A '1' in this array means the character is white space.  A '1' or
    // '2' means the character ends a name or command.
    var specialChars = [
        1, 0, 0, 0, 0, 0, 0, 0, 0, 1, 1, 0, 1, 1, 0, 0,   // 0x
        0, 0, 0, 0, 0, 0, 0, 0, 0, 0, 0, 0, 0, 0, 0, 0,   // 1x
        1, 0, 0, 0, 0, 2, 0, 0, 2, 2, 0, 0, 0, 0, 0, 2,   // 2x
        0, 0, 0, 0, 0, 0, 0, 0, 0, 0, 0, 0, 2, 0, 2, 0,   // 3x
        0, 0, 0, 0, 0, 0, 0, 0, 0, 0, 0, 0, 0, 0, 0, 0,   // 4x
        0, 0, 0, 0, 0, 0, 0, 0, 0, 0, 0, 2, 0, 2, 0, 0,   // 5x
        0, 0, 0, 0, 0, 0, 0, 0, 0, 0, 0, 0, 0, 0, 0, 0,   // 6x
        0, 0, 0, 0, 0, 0, 0, 0, 0, 0, 0, 2, 0, 2, 0, 0,   // 7x
        0, 0, 0, 0, 0, 0, 0, 0, 0, 0, 0, 0, 0, 0, 0, 0,   // 8x
        0, 0, 0, 0, 0, 0, 0, 0, 0, 0, 0, 0, 0, 0, 0, 0,   // 9x
        0, 0, 0, 0, 0, 0, 0, 0, 0, 0, 0, 0, 0, 0, 0, 0,   // ax
        0, 0, 0, 0, 0, 0, 0, 0, 0, 0, 0, 0, 0, 0, 0, 0,   // bx
        0, 0, 0, 0, 0, 0, 0, 0, 0, 0, 0, 0, 0, 0, 0, 0,   // cx
        0, 0, 0, 0, 0, 0, 0, 0, 0, 0, 0, 0, 0, 0, 0, 0,   // dx
        0, 0, 0, 0, 0, 0, 0, 0, 0, 0, 0, 0, 0, 0, 0, 0,   // ex
        0, 0, 0, 0, 0, 0, 0, 0, 0, 0, 0, 0, 0, 0, 0, 0    // fx
    ];

    var MIN_INT = (1<<31) | 0;
    var MAX_INT = (MIN_INT - 1) | 0;
    var MIN_UINT = 0;
    var MAX_UINT = ((1<<30) * 4) - 1;

    function ToHexDigit(ch) {
        if (ch >= "0" && ch <= "9")
            return ch.charCodeAt(0) - 48;
        ch = ch.toUpperCase();
        if (ch >= "A" && ch <= "F")
            return ch.charCodeAt(0) - 55;
        return -1;
    }

    constructor.prototype = {
        getNumber: function(ch) {
            var floating = false;
            var str = ch;
            var stream = this.stream;
            do {
                ch = stream.lookChar();
                if (ch == "." && !floating) {
                    str += ch;
                    floating = true;
                } else if (ch == "-") {
                    // ignore minus signs in the middle of numbers to match
                    // Adobe's behavior
                    warn("Badly formated number");
                } else if (ch >= "0" && ch <= "9") {
                    str += ch;
                } else if (ch == "e" || ch == "E") {
                    floating = true;
                } else {
                    // the last character doesn't belong to us
                    break;
                }
                stream.skip();
            } while (true);
            var value = parseFloat(str);
            if (isNaN(value))
                error("Invalid floating point number");
            return value;
        },
        getString: function() {
            var n = 0;
            var numParen = 1;
            var done = false;
            var str = "";
            var stream = this.stream;
            var ch;
            do {
                switch (ch = stream.getChar()) {
                case undefined:
                    warn("Unterminated string");
                    done = true;
                    break;
                case '(':
                    ++numParen;
                    str += ch;
                    break;
                case ')':
                    if (--numParen == 0) {
                        done = true;
                    } else {
                        str += ch;
                    }
                    break;
                case '\\':
                    switch (ch = stream.getChar()) {
                    case undefined:
                        warn("Unterminated string");
                        done = true;
                        break;
                    case 'n':
                        str += '\n';
                        break;
                    case 'r':
                        str += '\r';
                        break;
                    case 't':
                        str += '\t';
                        break;
                    case 'b':
                        str += '\b';
                        break;
                    case 'f':
                        str += '\f';
                        break;
                    case '\\':
                    case '(':
                    case ')':
                        str += ch;
                        break;
                    case '0': case '1': case '2': case '3':
                    case '4': case '5': case '6': case '7':
                        var x = ch - '0';
                        ch = stream.lookChar();
                        if (ch >= '0' && ch <= '7') {
                            stream.skip();
                            x = (x << 3) + (ch - '0');
                            ch = stream.lookChar();
                            if (ch >= '0' && ch <= '7') {
                                stream.skip();
                                x = (x << 3) + (ch - '0');
                            }
                        }

                        str += String.fromCharCode(x);
                        break;
                    case '\r':
                        ch = stream.lookChar();
                        if (ch == '\n')
                            stream.skip();
                        break;
                    case '\n':
                        break;
                    default:
                        str += ch;
                        break;
                    }
                    break;
                default:
                    str += ch;
                    break;
                }
            } while (!done);
            if (!str.length)
                return EOF;
            return str;
        },
        getName: function(ch) {
            var str = "";
            var stream = this.stream;
            while (!!(ch = stream.lookChar()) && !specialChars[ch.charCodeAt(0)]) {
                stream.skip();
                if (ch == "#") {
                    ch = stream.lookChar();
                    var x = ToHexDigit(ch);
                    if (x != -1) {
                        stream.skip();
                        var x2 = ToHexDigit(stream.getChar());
                        if (x2 == -1)
                            error("Illegal digit in hex char in name");
                        str += String.fromCharCode((x << 4) | x2);
                    } else {
                        str += "#";
                        str += ch;
                    }
                } else {
                    str += ch;
                }
            }
            if (str.length > 128)
                error("Warning: name token is longer than allowed by the specification");
            return new Name(str);
        },
        getHexString: function(ch) {
            var str = "";
            var stream = this.stream;
            while (1) {
                ch = stream.getChar();
                if (ch == '>') {
                    break;
                }
                if (!ch) {
                    warn("Unterminated hex string");
                    break;
                }
                if (specialChars[ch.charCodeAt(0)] != 1) {
                    var x, x2;
                    if (((x = ToHexDigit(ch)) == -1) ||
                        ((x2 = ToHexDigit(stream.getChar())) == -1)) {
                        error("Illegal character in hex string");
                        break;
                    }
                    str += String.fromCharCode((x << 4) | x2);
                }
            }
            return str;
        },
        getObj: function() {
            // skip whitespace and comments
            var comment = false;
            var stream = this.stream;
            var ch;
            while (true) {
                if (!(ch = stream.getChar()))
                    return EOF;
                if (comment) {
                    if (ch == '\r' || ch == '\n')
                        comment = false;
                } else if (ch == '%') {
                    comment = true;
                } else if (specialChars[ch.charCodeAt(0)] != 1) {
                    break;
                }
            }

            // start reading token
            switch (ch) {
            case '0': case '1': case '2': case '3': case '4':
            case '5': case '6': case '7': case '8': case '9':
            case '+': case '-': case '.':
                return this.getNumber(ch);
            case '(':
                return this.getString();
            case '/':
	            return this.getName(ch);
            // array punctuation
            case '[':
            case ']':
                return new Cmd(ch);
            // hex string or dict punctuation
            case '<':
	            ch = stream.lookChar();
                if (ch == '<') {
                    // dict punctuation
                    stream.skip();
                    return new Cmd("<<");
                }
	            return this.getHexString(ch);
            // dict punctuation
            case '>':
	            ch = stream.lookChar();
	            if (ch == '>') {
                    stream.skip();
                    return new Cmd(">>");
                }
            case "{":
            case "}":
              return new Cmd(ch);
	        // fall through
            case ')':
                error("Illegal character");
                return Error;
            }

            // command
            var str = ch;
            while (!!(ch = stream.lookChar()) && !specialChars[ch.charCodeAt(0)]) {
                stream.skip();
                if (str.length == 128) {
                    error("Command token too long");
                    break;
                }
                str += ch;
            }
            if (str == "true")
                return true;
            if (str == "false")
                return false;
            if (str == "null")
                return null;
            return new Cmd(str);
        },
        skipToNextLine: function() {
            var stream = this.stream;
            while (true) {
                var ch = stream.getChar();
                if (!ch || ch == "\n")
                    return;
                if (ch == "\r") {
                    if ((ch = stream.lookChar()) == "\n")
                        stream.skip();
                    return;
                }
            }
        }
    };

    return constructor;
})();

var Parser = (function() {
    function constructor(lexer, allowStreams, xref) {
        this.lexer = lexer;
        this.allowStreams = allowStreams;
        this.xref = xref;
        this.inlineImg = 0;
        this.refill();
    }

    constructor.prototype = {
        refill: function() {
            this.buf1 = this.lexer.getObj();
            this.buf2 = this.lexer.getObj();
        },
        shift: function() {
            if (this.inlineImg > 0) {
                if (this.inlineImg < 2) {
                    this.inlineImg++;
                } else {
                    // in a damaged content stream, if 'ID' shows up in the middle
                    // of a dictionary, we need to reset
                    this.inlineImg = 0;
                }
            } else if (IsCmd(this.buf2, "ID")) {
                this.lexer.skip(); // skip char after 'ID' command
                this.inlineImg = 1;
            }
            this.buf1 = this.buf2;
            // don't buffer inline image data
            this.buf2 = (this.inlineImg > 0) ? null : this.lexer.getObj();
        },
        getObj: function(cipherTransform) {
            // refill buffer after inline image data
            if (this.inlineImg == 2)
                this.refill();

            if (IsCmd(this.buf1, "[")) { // array
                this.shift();
                var array = [];
                while (!IsCmd(this.buf1, "]") && !IsEOF(this.buf1))
                    array.push(this.getObj());
                if (IsEOF(this.buf1))
                    error("End of file inside array");
                this.shift();
                return array;
            } else if (IsCmd(this.buf1, "<<")) { // dictionary or stream
                this.shift();
                var dict = new Dict();
                while (!IsCmd(this.buf1, ">>") && !IsEOF(this.buf1)) {
                    if (!IsName(this.buf1)) {
                        error("Dictionary key must be a name object");
                        shift();
                    } else {
                        var key = this.buf1.name;
                        this.shift();
                        if (IsEOF(this.buf1))
                            break;
                        dict.set(key, this.getObj(cipherTransform));
                    }
                }
                if (IsEOF(this.buf1))
                    error("End of file inside dictionary");

                // stream objects are not allowed inside content streams or
                // object streams
                if (this.allowStreams && IsCmd(this.buf2, "stream")) {
                    return this.makeStream(dict, cipherTransform);
                } else {
                    this.shift();
                }
                return dict;

            } else if (IsInt(this.buf1)) { // indirect reference or integer
                var num = this.buf1;
                this.shift();
                if (IsInt(this.buf1) && IsCmd(this.buf2, "R")) {
                    var ref = new Ref(num, this.buf1);
                    this.shift();
                    this.shift();
                    return ref;
                }
                return num;
            } else if (IsString(this.buf1)) { // string
                var str = this.buf1;
                this.shift();
                if (cipherTransform)
                    str = cipherTransform.decryptString(str);
                return str;
            }

            // simple object
            var obj = this.buf1;
            this.shift();
            return obj;
        },
        makeStream: function(dict, cipherTransform) {
            var lexer = this.lexer;
            var stream = lexer.stream;

            // get stream start position
            lexer.skipToNextLine();
            var pos = stream.pos;

            // get length
            var length = dict.get("Length");
            var xref = this.xref;
            if (xref)
                length = xref.fetchIfRef(length);
            if (!IsInt(length)) {
                error("Bad 'Length' attribute in stream");
                length = 0;
            }

            // skip over the stream data
            stream.pos = pos + length;
            this.shift(); // '>>'
            this.shift(); // 'stream'
            if (!IsCmd(this.buf1, "endstream"))
                error("Missing 'endstream'");
            this.shift();

            stream = stream.makeSubStream(pos, length, dict);
            if (cipherTransform)
                stream = cipherTransform.createStream(stream);
            stream = this.filter(stream, dict, length);
            stream.parameters = dict;
            return stream;
        },
        filter: function(stream, dict, length) {
            var filter = dict.get2("Filter", "F");
            var params = dict.get2("DecodeParms", "DP");
            if (IsName(filter))
                return this.makeFilter(stream, filter.name, length, params);
            if (IsArray(filter)) {
                var filterArray = filter;
                var paramsArray = params;
                for (var i = 0, ii = filterArray.length; i < ii; ++i) {
                    filter = filterArray[i];
                    if (!IsName(filter))
                        error("Bad filter name");
                    else {
                        params = null;
                        if (IsArray(paramsArray) && (i in paramsArray))
                            params = paramsArray[i];
                        stream = this.makeFilter(stream, filter.name, length, params);
                    }
                }
            }
            return stream;
        },
        makeFilter: function(stream, name, length, params) {
            if (name == "FlateDecode" || name == "Fl") {
                if (params) {
                    return new PredictorStream(new FlateStream(stream), params);
                }
                return new FlateStream(stream);
            } else if (name == "DCTDecode") {
                var bytes = stream.getBytes(length);
                return new JpegStream(bytes, stream.dict);
            } else if (name == "ASCII85Decode") {
                return new Ascii85Stream(stream);
            } else if (name == "CCITTFaxDecode") {
                TODO("implement fax stream");
                return new CCITTFaxStream(stream, params);
            } else {
                error("filter '" + name + "' not supported yet");
            }
            return stream;
        }
    };

    return constructor;
})();

var Linearization = (function() {
    function constructor(stream) {
        this.parser = new Parser(new Lexer(stream), false);
        var obj1 = this.parser.getObj();
        var obj2 = this.parser.getObj();
        var obj3 = this.parser.getObj();
        this.linDict = this.parser.getObj();
        if (IsInt(obj1) && IsInt(obj2) && IsCmd(obj3, "obj") && IsDict(this.linDict)) {
            var obj = this.linDict.get("Linearized");
            if (!(IsNum(obj) && obj > 0))
                this.linDict = null;
        }
    }

    constructor.prototype = {
        getInt: function(name) {
            var linDict = this.linDict;
            var obj;
            if (IsDict(linDict) &&
                IsInt(obj = linDict.get(name)) &&
                obj > 0) {
                return obj;
            }
            error("'" + name + "' field in linearization table is invalid");
            return 0;
        },
        getHint: function(index) {
            var linDict = this.linDict;
            var obj1, obj2;
            if (IsDict(linDict) &&
                IsArray(obj1 = linDict.get("H")) &&
                obj1.length >= 2 &&
                IsInt(obj2 = obj1[index]) &&
                obj2 > 0) {
                return obj2;
            }
            error("Hints table in linearization table is invalid");
            return 0;
        },
        get length() {
            if (!IsDict(this.linDict))
                return 0;
            return this.getInt("L");
        },
        get hintsOffset() {
            return this.getHint(0);
        },
        get hintsLength() {
            return this.getHint(1);
        },
        get hintsOffset2() {
            return this.getHint(2);
        },
        get hintsLenth2() {
            return this.getHint(3);
        },
        get objectNumberFirst() {
            return this.getInt("O");
        },
        get endFirst() {
            return this.getInt("E");
        },
        get numPages() {
            return this.getInt("N");
        },
        get mainXRefEntriesOffset() {
            return this.getInt("T");
        },
        get pageFirst() {
            return this.getInt("P");
        }
    };

    return constructor;
})();

var XRef = (function() {
    function constructor(stream, startXRef, mainXRefEntriesOffset) {
        this.stream = stream;
        this.entries = [];
        this.xrefstms = {};
        var trailerDict = this.readXRef(startXRef);

        // prepare the XRef cache
        this.cache = [];

        var encrypt = trailerDict.get("Encrypt");
        if (encrypt) {
            var fileId = trailerDict.get("ID");
            this.encrypt = new CipherTransformFactory(this.fetch(encrypt), fileId[0] /*, password */);
        }

        // get the root dictionary (catalog) object
        if (!IsRef(this.root = trailerDict.get("Root")))
            error("Invalid root reference");
    }

    constructor.prototype = {
        readXRefTable: function readXRefTable(parser) {
            var obj;
            while (true) {
                if (IsCmd(obj = parser.getObj(), "trailer"))
                    break;
                if (!IsInt(obj))
                    error("Invalid XRef table");
                var first = obj;
                if (!IsInt(obj = parser.getObj()))
                    error("Invalid XRef table");
                var n = obj;
                if (first < 0 || n < 0 || (first + n) != ((first + n) | 0))
                    error("Invalid XRef table");
                for (var i = first; i < first + n; ++i) {
                    var entry = {};
                    if (!IsInt(obj = parser.getObj()))
                        error("Invalid XRef table");
                    entry.offset = obj;
                    if (!IsInt(obj = parser.getObj()))
                        error("Invalid XRef table");
                    entry.gen = obj;
                    obj = parser.getObj();
                    if (IsCmd(obj, "n")) {
                        entry.uncompressed = true;
                    } else if (IsCmd(obj, "f")) {
                        entry.free = true;
                    } else {
                        error("Invalid XRef table");
                    }
                    if (!this.entries[i]) {
                        // In some buggy PDF files the xref table claims to start at 1
                        // instead of 0.
                        if (i == 1 && first == 1 &&
                            entry.offset == 0 && entry.gen == 65535 && entry.free) {
                            i = first = 0;
                        }
                        this.entries[i] = entry;
                    }
                }
            }

            // read the trailer dictionary
            var dict;
            if (!IsDict(dict = parser.getObj()))
                error("Invalid XRef table");

            // get the 'Prev' pointer
            var prev;
            obj = dict.get("Prev");
            if (IsInt(obj)) {
                prev = obj;
            } else if (IsRef(obj)) {
                // certain buggy PDF generators generate "/Prev NNN 0 R" instead
                // of "/Prev NNN"
                prev = obj.num;
            }
            if (prev) {
                this.readXRef(prev);
            }

            // check for 'XRefStm' key
            if (IsInt(obj = dict.get("XRefStm"))) {
                var pos = obj;
                if (pos in this.xrefstms)
                    error("Invalid XRef table");
                this.xrefstms[pos] = 1; // avoid infinite recursion
                this.readXRef(pos);
            }

            return dict;
        },
        readXRefStream: function readXRefStream(stream) {
            var streamParameters = stream.parameters;
            var length = streamParameters.get("Length");
            var byteWidths = streamParameters.get("W");
            var range = streamParameters.get("Index");
            if (!range)
                range = [0, streamParameters.get("Size")];
            var i, j;
            while (range.length > 0) {
                var first = range[0], n = range[1];
                if (!IsInt(first) || !IsInt(n))
                    error("Invalid XRef range fields");
                var typeFieldWidth = byteWidths[0], offsetFieldWidth = byteWidths[1], generationFieldWidth = byteWidths[2];
                if (!IsInt(typeFieldWidth) || !IsInt(offsetFieldWidth) || !IsInt(generationFieldWidth))
                    error("Invalid XRef entry fields length");
                for (i = 0; i < n; ++i) {
                    var type = 0, offset = 0, generation = 0;
                    for (j = 0; j < typeFieldWidth; ++j)
                        type = (type << 8) | stream.getByte();
                    // if type field is absent, its default value = 1
                    if (typeFieldWidth == 0)
                        type = 1;
                    for (j = 0; j < offsetFieldWidth; ++j)
                        offset = (offset << 8) | stream.getByte();
                    for (j = 0; j < generationFieldWidth; ++j)
                        generation = (generation << 8) | stream.getByte();
                    var entry = {}
                    entry.offset = offset;
                    entry.gen = generation;
                    switch (type) {
                    case 0:
                        entry.free = true;
                        break;
                    case 1:
                        entry.uncompressed = true;
                        break;
                    case 2:
                        break;
                    default:
                        error("Invalid XRef entry type");
                        break;
                    }
                    if (!this.entries[first + i])
                        this.entries[first + i] = entry;
                }
                range.splice(0, 2);
            }
            var prev = streamParameters.get("Prev");
            if (IsInt(prev))
                this.readXRef(prev);
            return streamParameters;
        },
        readXRef: function readXref(startXRef) {
            var stream = this.stream;
            stream.pos = startXRef;
            var parser = new Parser(new Lexer(stream), true);
            var obj = parser.getObj();
            // parse an old-style xref table
            if (IsCmd(obj, "xref"))
                return this.readXRefTable(parser);
            // parse an xref stream
            if (IsInt(obj)) {
                if (!IsInt(parser.getObj()) ||
                    !IsCmd(parser.getObj(), "obj") ||
                    !IsStream(obj = parser.getObj())) {
                    error("Invalid XRef stream");
                }
                return this.readXRefStream(obj);
            }
            error("Invalid XRef");
            return null;
        },
        getEntry: function(i) {
            var e = this.entries[i];
            if (e.free)
                error("reading an XRef stream not implemented yet");
            return e;
        },
        fetchIfRef: function(obj) {
            if (!IsRef(obj))
                return obj;
            return this.fetch(obj);
        },
        fetch: function(ref) {
            var num = ref.num;
            var e = this.cache[num];
            if (e)
                return e;

            e = this.getEntry(num);
            var gen = ref.gen;
            var stream, parser;
            if (e.uncompressed) {
                if (e.gen != gen)
                    throw("inconsistent generation in XRef");
                stream = this.stream.makeSubStream(e.offset);
                parser = new Parser(new Lexer(stream), true, this);
                var obj1 = parser.getObj();
                var obj2 = parser.getObj();
                var obj3 = parser.getObj();
                if (!IsInt(obj1) || obj1 != num ||
                    !IsInt(obj2) || obj2 != gen ||
                    !IsCmd(obj3)) {
                    error("bad XRef entry");
                }
                if (!IsCmd(obj3, "obj")) {
                    // some bad pdfs use "obj1234" and really mean 1234
                    if (obj3.cmd.indexOf("obj") == 0) {
                        var num = parseInt(obj3.cmd.substring(3));
                        if (!isNaN(num))
                            return num;
                    }
                    error("bad XRef entry");
                }
                if (this.encrypt) {
                    e = parser.getObj(this.encrypt.createCipherTransform(num, gen));
                } else {
                    e = parser.getObj();
                }
                // Don't cache streams since they are mutable.
                if (!IsStream(e))
                    this.cache[num] = e;
                return e;
            }

            // compressed entry
            stream = this.fetch(new Ref(e.offset, 0));
            if (!IsStream(stream))
                error("bad ObjStm stream");
            var first = stream.parameters.get("First");
            var n = stream.parameters.get("N");
            if (!IsInt(first) || !IsInt(n)) {
                error("invalid first and n parameters for ObjStm stream");
            }
            parser = new Parser(new Lexer(stream), false);
            var i, entries = [], nums = [];
            // read the object numbers to populate cache
            for (i = 0; i < n; ++i) {
                var num = parser.getObj();
                if (!IsInt(num)) {
                    error("invalid object number in the ObjStm stream");
                }
                nums.push(num);
                var offset = parser.getObj();
                if (!IsInt(offset)) {
                    error("invalid object offset in the ObjStm stream");
                }
            }
            // read stream objects for cache
            for (i = 0; i < n; ++i) {
                entries.push(parser.getObj());
                this.cache[nums[i]] = entries[i];
            }
            e = entries[e.gen];
            if (!e) {
                error("bad XRef entry for compressed object");
            }
            return e;
        },
        getCatalogObj: function() {
            return this.fetch(this.root);
        }
    };

    return constructor;
})();

var Page = (function() {
    function constructor(xref, pageNumber, pageDict) {
        this.xref = xref;
        this.pageNumber = pageNumber;
        this.pageDict = pageDict;
    }

    constructor.prototype = {
        getPageProp: function(key) {
            return this.pageDict.get(key);
        },
        inheritPageProp: function(key) {
            var dict = this.pageDict;
            var obj = dict.get(key);
            while (!obj) {
                dict = this.xref.fetchIfRef(dict.get("Parent"));
                if (!dict)
                    break;
                obj = dict.get(key);
            }
            return obj;
        },
        get content() {
            return shadow(this, "content", this.getPageProp("Contents"));
        },
        get resources() {
            return shadow(this, "resources", this.inheritPageProp("Resources"));
        },
        get mediaBox() {
            var obj = this.inheritPageProp("MediaBox");
            return shadow(this, "mediaBox", ((IsArray(obj) && obj.length == 4)
                                             ? obj
                                             : null));
        },
        compile: function(gfx, fonts) {
            if (this.code) {
                // content was compiled
                return;
            }

            var xref = this.xref;
            var content;
            var resources = xref.fetchIfRef(this.resources);
            if (!IsArray(this.content)) {
                // content is not an array, shortcut
                content = xref.fetchIfRef(this.content);
                this.code = gfx.compile(content, xref, resources, fonts);
                return;
            }
            // the content is an array, compiling all items
            var i, n = this.content.length, compiledItems = [];
            for (i = 0; i < n; ++i) {
                content = xref.fetchIfRef(this.content[i]);
                compiledItems.push(gfx.compile(content, xref, resources, fonts));
            }
            // creating the function that executes all compiled items
            this.code = function(gfx) {
                var i, n = compiledItems.length;
                for (i = 0; i < n; ++i) {
                    compiledItems[i](gfx);
                }
            };
        },
        display: function(gfx) {
            assert(this.code instanceof Function, "page content must be compiled first");
            var xref = this.xref;
            var resources = xref.fetchIfRef(this.resources);
            var mediaBox = xref.fetchIfRef(this.mediaBox);
            assertWellFormed(IsDict(resources), "invalid page resources");
            gfx.beginDrawing({ x: mediaBox[0], y: mediaBox[1],
                               width: mediaBox[2] - mediaBox[0],
                               height: mediaBox[3] - mediaBox[1] });
            gfx.execute(this.code, xref, resources);
            gfx.endDrawing();
        }
    };

    return constructor;
})();

var Catalog = (function() {
    function constructor(xref) {
        this.xref = xref;
        var obj = xref.getCatalogObj();
        assertWellFormed(IsDict(obj), "catalog object is not a dictionary");
        this.catDict = obj;
    }

    constructor.prototype = {
        get toplevelPagesDict() {
            var obj = this.catDict.get("Pages");
            assertWellFormed(IsRef(obj), "invalid top-level pages reference");
            var obj = this.xref.fetch(obj);
            assertWellFormed(IsDict(obj), "invalid top-level pages dictionary");
            // shadow the prototype getter
            return shadow(this, "toplevelPagesDict", obj);
        },
        get numPages() {
            var obj = this.toplevelPagesDict.get("Count");
            assertWellFormed(IsInt(obj),
                             "page count in top level pages object is not an integer");
            // shadow the prototype getter
            return shadow(this, "num", obj);
        },
        traverseKids: function(pagesDict) {
            var pageCache = this.pageCache;
            var kids = pagesDict.get("Kids");
            assertWellFormed(IsArray(kids),
                             "page dictionary kids object is not an array");
            for (var i = 0; i < kids.length; ++i) {
                var kid = kids[i];
                assertWellFormed(IsRef(kid),
                                 "page dictionary kid is not a reference");
                var obj = this.xref.fetch(kid);
                if (IsDict(obj, "Page") || (IsDict(obj) && !obj.has("Kids"))) {
                    pageCache.push(new Page(this.xref, pageCache.length, obj));
                } else { // must be a child page dictionary
                    assertWellFormed(IsDict(obj),
                                     "page dictionary kid reference points to wrong type of object");
                    this.traverseKids(obj);
                }
            }
        },
        getPage: function(n) {
            var pageCache = this.pageCache;
            if (!pageCache) {
                pageCache = this.pageCache = [];
                this.traverseKids(this.toplevelPagesDict);
            }
            return this.pageCache[n-1];
        }
    };

    return constructor;
})();

var PDFDoc = (function() {
    function constructor(stream) {
        this.stream = stream;
        this.setup();
    }

    function find(stream, needle, limit, backwards) {
        var pos = stream.pos;
        var end = stream.end;
        var str = "";
        if (pos + limit > end)
            limit = end - pos;
        for (var n = 0; n < limit; ++n)
            str += stream.getChar();
        stream.pos = pos;
        var index = backwards ? str.lastIndexOf(needle) : str.indexOf(needle);
        if (index == -1)
            return false; /* not found */
        stream.pos += index;
        return true; /* found */
    }

    constructor.prototype = {
        get linearization() {
            var length = this.stream.length;
            var linearization = false;
            if (length) {
                linearization = new Linearization(this.stream);
                if (linearization.length != length)
                    linearization = false;
            }
            // shadow the prototype getter with a data property
            return shadow(this, "linearization", linearization);
        },
        get startXRef() {
            var stream = this.stream;
            var startXRef = 0;
            var linearization = this.linearization;
            if (linearization) {
                // Find end of first obj.
                stream.reset();
                if (find(stream, "endobj", 1024))
                    startXRef = stream.pos + 6;
            } else {
                // Find startxref at the end of the file.
                var start = stream.end - 1024;
                if (start < 0)
                    start = 0;
                stream.pos = start;
                if (find(stream, "startxref", 1024, true)) {
                    stream.skip(9);
                    var ch;
                    while (Lexer.isSpace(ch = stream.getChar()))
                        ;
                    var str = "";
                    while ((ch - "0") <= 9) {
                        str += ch;
                        ch = stream.getChar();
                    }
                    startXRef = parseInt(str);
                    if (isNaN(startXRef))
                        startXRef = 0;
                }
            }
            // shadow the prototype getter with a data property
            return shadow(this, "startXRef", startXRef);
        },
        get mainXRefEntriesOffset() {
            var mainXRefEntriesOffset = 0;
            var linearization = this.linearization;
            if (linearization)
                mainXRefEntriesOffset = linearization.mainXRefEntriesOffset;
            // shadow the prototype getter with a data property
            return shadow(this, "mainXRefEntriesOffset", mainXRefEntriesOffset);
        },
        // Find the header, remove leading garbage and setup the stream
        // starting from the header.
        checkHeader: function() {
            var stream = this.stream;
            stream.reset();
            if (find(stream, "%PDF-", 1024)) {
                // Found the header, trim off any garbage before it.
                stream.moveStart();
                return;
            }
            // May not be a PDF file, continue anyway.
        },
        setup: function(ownerPassword, userPassword) {
            this.checkHeader();
            this.xref = new XRef(this.stream,
                                 this.startXRef,
                                 this.mainXRefEntriesOffset);
            this.catalog = new Catalog(this.xref);
        },
        get numPages() {
            var linearization = this.linearization;
            var num = linearization
                      ? linearization.numPages
                      : this.catalog.numPages;
            // shadow the prototype getter
            return shadow(this, "numPages", num);
        },
        getPage: function(n) {
            var linearization = this.linearization;
            // assert(!linearization, "linearized page access not implemented");
            return this.catalog.getPage(n);
        }
    };

    return constructor;
})();

var Encodings = {
  get ExpertEncoding() {
    return shadow(this, "ExpertEncoding", [ ,,,,,,,,,,,,,,,,,,,,,,,,,,,,,,,,
      "space","exclamsmall","Hungarumlautsmall",,"dollaroldstyle","dollarsuperior",
      "ampersandsmall","Acutesmall","parenleftsuperior","parenrightsuperior",
      "twodotenleader","onedotenleader","comma","hyphen","period","fraction",
      "zerooldstyle","oneoldstyle","twooldstyle","threeoldstyle","fouroldstyle",
      "fiveoldstyle","sixoldstyle","sevenoldstyle","eightoldstyle","nineoldstyle",
      "colon","semicolon","commasuperior","threequartersemdash","periodsuperior",
      "questionsmall",,"asuperior","bsuperior","centsuperior","dsuperior","esuperior",,,
      "isuperior",,,"lsuperior","msuperior","nsuperior","osuperior",,,"rsuperior",
      "ssuperior","tsuperior",,"ff","fi","fl","ffi","ffl","parenleftinferior",,
      "parenrightinferior","Circumflexsmall","hyphensuperior","Gravesmall","Asmall",
      "Bsmall","Csmall","Dsmall","Esmall","Fsmall","Gsmall","Hsmall","Ismall","Jsmall",
      "Ksmall","Lsmall","Msmall","Nsmall","Osmall","Psmall","Qsmall","Rsmall","Ssmall",
      "Tsmall","Usmall","Vsmall","Wsmall","Xsmall","Ysmall","Zsmall","colonmonetary",
      "onefitted","rupiah","Tildesmall",,,,,,,,,,,,,,,,,,,,,,,,,,,,,,,,,,,
      "exclamdownsmall","centoldstyle","Lslashsmall",,,"Scaronsmall","Zcaronsmall",
      "Dieresissmall","Brevesmall","Caronsmall",,"Dotaccentsmall",,,"Macronsmall",,,
      "figuredash","hypheninferior",,,"Ogoneksmall","Ringsmall","Cedillasmall",,,,
      "onequarter","onehalf","threequarters","questiondownsmall","oneeighth",
      "threeeighths","fiveeighths","seveneighths","onethird","twothirds",,,
      "zerosuperior","onesuperior","twosuperior","threesuperior","foursuperior",
      "fivesuperior","sixsuperior","sevensuperior","eightsuperior","ninesuperior",
      "zeroinferior","oneinferior","twoinferior","threeinferior","fourinferior",
      "fiveinferior","sixinferior","seveninferior","eightinferior","nineinferior",
      "centinferior","dollarinferior","periodinferior","commainferior","Agravesmall",
      "Aacutesmall","Acircumflexsmall","Atildesmall","Adieresissmall","Aringsmall",
      "AEsmall","Ccedillasmall","Egravesmall","Eacutesmall","Ecircumflexsmall",
      "Edieresissmall","Igravesmall","Iacutesmall","Icircumflexsmall","Idieresissmall",
      "Ethsmall","Ntildesmall","Ogravesmall","Oacutesmall","Ocircumflexsmall",
      "Otildesmall","Odieresissmall","OEsmall","Oslashsmall","Ugravesmall",
      "Uacutesmall","Ucircumflexsmall","Udieresissmall","Yacutesmall","Thornsmall",
      "Ydieresissmall"
    ]);
  },
  get MacExpertEncoding() {
    return shadow(this, "MacExpertEncoding", [ ,,,,,,,,,,,,,,,,,,,,,,,,,,,,,,,,
      "space","exclamsmall","Hungarumlautsmall","centoldstyle","dollaroldstyle",
      "dollarsuperior","ampersandsmall","Acutesmall","parenleftsuperior",
      "parenrightsuperior","twodotenleader","onedotenleader","comma","hyphen","period",
      "fraction","zerooldstyle","oneoldstyle","twooldstyle","threeoldstyle",
      "fouroldstyle","fiveoldstyle","sixoldstyle","sevenoldstyle","eightoldstyle",
      "nineoldstyle","colon","semicolon",,"threequartersemdash",,"questionsmall",,,,,
      "Ethsmall",,,"onequarter","onehalf","threequarters","oneeighth","threeeighths",
      "fiveeighths","seveneighths","onethird","twothirds",,,,,,,"ff","fi","fl","ffi",
      "ffl","parenleftinferior",,"parenrightinferior","Circumflexsmall",
      "hypheninferior","Gravesmall","Asmall","Bsmall","Csmall","Dsmall","Esmall",
      "Fsmall","Gsmall","Hsmall","Ismall","Jsmall","Ksmall","Lsmall","Msmall","Nsmall",
      "Osmall","Psmall","Qsmall","Rsmall","Ssmall","Tsmall","Usmall","Vsmall","Wsmall",
      "Xsmall","Ysmall","Zsmall","colonmonetary","onefitted","rupiah","Tildesmall",,,
      "asuperior","centsuperior",,,,,"Aacutesmall","Agravesmall","Acircumflexsmall",
      "Adieresissmall","Atildesmall","Aringsmall","Ccedillasmall","Eacutesmall",
      "Egravesmall","Ecircumflexsmall","Edieresissmall","Iacutesmall","Igravesmall",
      "Icircumflexsmall","Idieresissmall","Ntildesmall","Oacutesmall","Ogravesmall",
      "Ocircumflexsmall","Odieresissmall","Otildesmall","Uacutesmall","Ugravesmall",
      "Ucircumflexsmall","Udieresissmall",,"eightsuperior","fourinferior",
      "threeinferior","sixinferior","eightinferior","seveninferior","Scaronsmall",,
      "centinferior","twoinferior",,"Dieresissmall",,"Caronsmall","osuperior",
      "fiveinferior",,"commainferior","periodinferior","Yacutesmall",,"dollarinferior",,
      "Thornsmall",,"nineinferior","zeroinferior","Zcaronsmall","AEsmall","Oslashsmall",
      "questiondownsmall","oneinferior","Lslashsmall",,,,,,,"Cedillasmall",,,,,,
      "OEsmall","figuredash","hyphensuperior",,,,,"exclamdownsmall",,"Ydieresissmall",,
      "onesuperior","twosuperior","threesuperior","foursuperior","fivesuperior",
      "sixsuperior","sevensuperior","ninesuperior","zerosuperior",,"esuperior",
      "rsuperior","tsuperior",,,"isuperior","ssuperior","dsuperior",,,,,,"lsuperior",
      "Ogoneksmall","Brevesmall","Macronsmall","bsuperior","nsuperior","msuperior",
      "commasuperior","periodsuperior","Dotaccentsmall","Ringsmall",,,
    ]);
  },
  get MacRomanEncoding() {
    return shadow(this, "MacRomanEncoding", [ ,,,,,,,,,,,,,,,,,,,,,,,,,,,,,,,,
      "space","exclam","quotedbl","numbersign","dollar","percent","ampersand",
      "quotesingle","parenleft","parenright","asterisk","plus","comma","hyphen",
      "period","slash","zero","one","two","three","four","five","six","seven","eight",
      "nine","colon","semicolon","less","equal","greater","question","at","A","B","C",
      "D","E","F","G","H","I","J","K","L","M","N","O","P","Q","R","S","T","U","V","W",
      "X","Y","Z","bracketleft","backslash","bracketright","asciicircum","underscore",
      "grave","a","b","c","d","e","f","g","h","i","j","k","l","m","n","o","p","q","r",
      "s","t","u","v","w","x","y","z","braceleft","bar","braceright","asciitilde",,
      "Adieresis","Aring","Ccedilla","Eacute","Ntilde","Odieresis","Udieresis","aacute",
      "agrave","acircumflex","adieresis","atilde","aring","ccedilla","eacute","egrave",
      "ecircumflex","edieresis","iacute","igrave","icircumflex","idieresis","ntilde",
      "oacute","ograve","ocircumflex","odieresis","otilde","uacute","ugrave",
      "ucircumflex","udieresis","dagger","degree","cent","sterling","section","bullet",
      "paragraph","germandbls","registered","copyright","trademark","acute","dieresis",
      "notequal","AE","Oslash","infinity","plusminus","lessequal","greaterequal","yen",
      "mu","partialdiff","summation","product","pi","integral","ordfeminine",
      "ordmasculine","Omega","ae","oslash","questiondown","exclamdown","logicalnot",
      "radical","florin","approxequal","Delta","guillemotleft","guillemotright",
      "ellipsis","space","Agrave","Atilde","Otilde","OE","oe","endash","emdash",
      "quotedblleft","quotedblright","quoteleft","quoteright","divide","lozenge",
      "ydieresis","Ydieresis","fraction","currency","guilsinglleft","guilsinglright",
      "fi","fl","daggerdbl","periodcentered","quotesinglbase","quotedblbase",
      "perthousand","Acircumflex","Ecircumflex","Aacute","Edieresis","Egrave","Iacute",
      "Icircumflex","Idieresis","Igrave","Oacute","Ocircumflex","apple","Ograve",
      "Uacute","Ucircumflex","Ugrave","dotlessi","circumflex","tilde","macron","breve",
      "dotaccent","ring","cedilla","hungarumlaut","ogonek","caron"
    ]);
  },
  get StandardEncoding() {
    return shadow(this, "StandardEncoding", [ ,,,,,,,,,,,,,,,,,,,,,,,,,,,,,,,,
      "space","exclam","quotedbl","numbersign","dollar","percent","ampersand",
      "quoteright","parenleft","parenright","asterisk","plus","comma","hyphen","period",
      "slash","zero","one","two","three","four","five","six","seven","eight","nine",
      "colon","semicolon","less","equal","greater","question","at","A","B","C","D","E",
      "F","G","H","I","J","K","L","M","N","O","P","Q","R","S","T","U","V","W","X","Y",
      "Z","bracketleft","backslash","bracketright","asciicircum","underscore",
      "quoteleft","a","b","c","d","e","f","g","h","i","j","k","l","m","n","o","p","q",
      "r","s","t","u","v","w","x","y","z","braceleft","bar","braceright","asciitilde",,,
      "exclamdown","cent","sterling","fraction","yen","florin","section","currency",
      "quotesingle","quotedblleft","guillemotleft","guilsinglleft","guilsinglright",
      "fi","fl",,"endash","dagger","daggerdbl","periodcentered",,"paragraph","bullet",
      "quotesinglbase","quotedblbase","quotedblright","guillemotright","ellipsis",
      "perthousand",,"questiondown",,"grave","acute","circumflex","tilde","macron",
      "breve","dotaccent","dieresis",,"ring","cedilla",,"hungarumlaut","ogonek","caron",
      "emdash",,,,,,,,,,,,,,,,,"AE",,"ordfeminine",,,,,"Lslash","Oslash","OE",
      "ordmasculine",,,,,,"ae",,,,"dotlessi",,,"lslash","oslash","oe","germandbls",,,
    ]);
  },
  get WinAnsiEncoding() {
    return shadow(this, "WinAnsiEncoding", [ ,,,,,,,,,,,,,,,,,,,,,,,,,,,,,,,,
      "space","exclam","quotedbl","numbersign","dollar","percent","ampersand",
      "quotesingle","parenleft","parenright","asterisk","plus","comma","hyphen",
      "period","slash","zero","one","two","three","four","five","six","seven","eight",
      "nine","colon","semicolon","less","equal","greater","question","at","A","B","C",
      "D","E","F","G","H","I","J","K","L","M","N","O","P","Q","R","S","T","U","V","W",
      "X","Y","Z","bracketleft","backslash","bracketright","asciicircum","underscore",
      "grave","a","b","c","d","e","f","g","h","i","j","k","l","m","n","o","p","q","r",
      "s","t","u","v","w","x","y","z","braceleft","bar","braceright","asciitilde",
      "bullet","Euro","bullet","quotesinglbase","florin","quotedblbase","ellipsis",
      "dagger","daggerdbl","circumflex","perthousand","Scaron","guilsinglleft","OE",
      "bullet","Zcaron","bullet","bullet","quoteleft","quoteright","quotedblleft",
      "quotedblright","bullet","endash","emdash","tilde","trademark","scaron",
      "guilsinglright","oe","bullet","zcaron","Ydieresis","space","exclamdown","cent",
      "sterling","currency","yen","brokenbar","section","dieresis","copyright",
      "ordfeminine","guillemotleft","logicalnot","hyphen","registered","macron",
      "degree","plusminus","twosuperior","threesuperior","acute","mu","paragraph",
      "periodcentered","cedilla","onesuperior","ordmasculine","guillemotright",
      "onequarter","onehalf","threequarters","questiondown","Agrave","Aacute",
      "Acircumflex","Atilde","Adieresis","Aring","AE","Ccedilla","Egrave","Eacute",
      "Ecircumflex","Edieresis","Igrave","Iacute","Icircumflex","Idieresis","Eth",
      "Ntilde","Ograve","Oacute","Ocircumflex","Otilde","Odieresis","multiply","Oslash",
      "Ugrave","Uacute","Ucircumflex","Udieresis","Yacute","Thorn","germandbls",
      "agrave","aacute","acircumflex","atilde","adieresis","aring","ae","ccedilla",
      "egrave","eacute","ecircumflex","edieresis","igrave","iacute","icircumflex",
      "idieresis","eth","ntilde","ograve","oacute","ocircumflex","otilde","odieresis",
      "divide","oslash","ugrave","uacute","ucircumflex","udieresis","yacute","thorn",
      "ydieresis"
    ]);
  },
  get zapfDingbatsEncoding() {
    return shadow(this, "zapfDingbatsEncoding", [ ,,,,,,,,,,,,,,,,,,,,,,,,,,,,,,,,
      "space","a1","a2","a202","a3","a4","a5","a119","a118","a117","a11","a12","a13",
      "a14","a15","a16","a105","a17","a18","a19","a20","a21","a22","a23","a24","a25",
      "a26","a27","a28","a6","a7","a8","a9","a10","a29","a30","a31","a32","a33","a34",
      "a35","a36","a37","a38","a39","a40","a41","a42","a43","a44","a45","a46","a47",
      "a48","a49","a50","a51","a52","a53","a54","a55","a56","a57","a58","a59","a60",
      "a61","a62","a63","a64","a65","a66","a67","a68","a69","a70","a71","a72","a73",
      "a74","a203","a75","a204","a76","a77","a78","a79","a81","a82","a83","a84","a97",
      "a98","a99","a100",,,,,,,,,,,,,,,,,,,,,,,,,,,,,,,,,,,"a101","a102","a103","a104",
      "a106","a107","a108","a112","a111","a110","a109","a120","a121","a122","a123",
      "a124","a125","a126","a127","a128","a129","a130","a131","a132","a133","a134",
      "a135","a136","a137","a138","a139","a140","a141","a142","a143","a144","a145",
      "a146","a147","a148","a149","a150","a151","a152","a153","a154","a155","a156",
      "a157","a158","a159","a160","a161","a163","a164","a196","a165","a192","a166",
      "a167","a168","a169","a170","a171","a172","a173","a162","a174","a175","a176",
      "a177","a178","a179","a193","a180","a199","a181","a200","a182",,"a201","a183",
      "a184","a197","a185","a194","a198","a186","a195","a187","a188","a189","a190",
      "a191"
    ]);
  }
};

var IDENTITY_MATRIX = [ 1, 0, 0, 1, 0, 0 ];

// <canvas> contexts store most of the state we need natively.
// However, PDF needs a bit more state, which we store here.
var CanvasExtraState = (function() {
    function constructor() {
        // Are soft masks and alpha values shapes or opacities?
        this.alphaIsShape = false;
        this.fontSize = 0;
        this.textMatrix = IDENTITY_MATRIX;
        this.leading = 0;
        this.colorSpace = null;
        // Current point (in user coordinates)
        this.x = 0;
        this.y = 0;
        // Start of text line (in text coordinates)
        this.lineX = 0;
        this.lineY = 0;
        // Character and word spacing
        this.charSpace = 0;
        this.wordSpace = 0;
        this.textHScale = 100;
    }
    constructor.prototype = {
    };
    return constructor;
})();

function ScratchCanvas(width, height) {
    var canvas = document.createElement("canvas");
    canvas.width = width;
    canvas.height = height;
    return canvas;
}

var CanvasGraphics = (function() {
    function constructor(canvasCtx, imageCanvas) {
        this.ctx = canvasCtx;
        this.current = new CanvasExtraState();
        this.stateStack = [ ];
        this.pendingClip = null;
        this.res = null;
        this.xobjs = null;
        this.ScratchCanvas = imageCanvas || ScratchCanvas;
    }

    var LINE_CAP_STYLES = [ "butt", "round", "square" ];
    var LINE_JOIN_STYLES = [ "miter", "round", "bevel" ];
    var NORMAL_CLIP = {};
    var EO_CLIP = {};

    // Used for tiling patterns
    var PAINT_TYPE_COLORED = 1, PAINT_TYPE_UNCOLORED = 2;

    constructor.prototype = {
        map: {
            // Graphics state
            w: "setLineWidth",
            J: "setLineCap",
            j: "setLineJoin",
            M: "setMiterLimit",
            d: "setDash",
            ri: "setRenderingIntent",
            i: "setFlatness",
            gs: "setGState",
            q: "save",
            Q: "restore",
            cm: "transform",

            // Path
            m: "moveTo",
            l: "lineTo",
            c: "curveTo",
            v: "curveTo2",
            y: "curveTo3",
            h: "closePath",
            re: "rectangle",
            S: "stroke",
            s: "closeStroke",
            f: "fill",
            F: "fill",
            "f*": "eoFill",
            B: "fillStroke",
            "B*": "eoFillStroke",
            b: "closeFillStroke",
            "b*": "closeEOFillStroke",
            n: "endPath",

            // Clipping
            W: "clip",
            "W*": "eoClip",

            // Text
            BT: "beginText",
            ET: "endText",
            Tc: "setCharSpacing",
            Tw: "setWordSpacing",
            Tz: "setHScale",
            TL: "setLeading",
            Tf: "setFont",
            Tr: "setTextRenderingMode",
            Ts: "setTextRise",
            Td: "moveText",
            TD: "setLeadingMoveText",
            Tm: "setTextMatrix",
            "T*": "nextLine",
            Tj: "showText",
            TJ: "showSpacedText",
            "'": "nextLineShowText",
            '"': "nextLineSetSpacingShowText",

            // Type3 fonts
            d0: "setCharWidth",
            d1: "setCharWidthAndBounds",

            // Color
            CS: "setStrokeColorSpace",
            cs: "setFillColorSpace",
            SC: "setStrokeColor",
            SCN: "setStrokeColorN",
            sc: "setFillColor",
            scn: "setFillColorN",
            G: "setStrokeGray",
            g: "setFillGray",
            RG: "setStrokeRGBColor",
            rg: "setFillRGBColor",
            K: "setStrokeCMYKColor",
            k: "setFillCMYKColor",

            // Shading
            sh: "shadingFill",

            // Images
            BI: "beginInlineImage",

            // XObjects
            Do: "paintXObject",

            // Marked content
            MP: "markPoint",
            DP: "markPointProps",
            BMC: "beginMarkedContent",
            BDC: "beginMarkedContentProps",
            EMC: "endMarkedContent",

            // Compatibility
            BX: "beginCompat",
            EX: "endCompat",
        },
      
        translateFont: function(fontDict, xref, resources) {
            var fd = fontDict.get("FontDescriptor");
            if (!fd)
                // XXX deprecated "special treatment" for standard
                // fonts?  What do we need to do here?
                return null;
            var descriptor = xref.fetch(fd);

            var fontName = descriptor.get("FontName");
            assertWellFormed(IsName(fontName), "invalid font name");
            fontName = fontName.name.replace("+", "_");

            var fontFile = descriptor.get3("FontFile", "FontFile2", "FontFile3");
            if (!fontFile)
                error("FontFile not found for font: " + fontName);
            fontFile = xref.fetchIfRef(fontFile);

            var encodingMap = {};
            var charset = [];
            if (fontDict.has("Encoding")) {
                var encoding = xref.fetchIfRef(fontDict.get("Encoding"));
                if (IsDict(encoding)) {
                    // Build a map between codes and glyphs
                    var differences = encoding.get("Differences");
                    var index = 0;
                    for (var j = 0; j < differences.length; j++) {
                        var data = differences[j];
                        IsNum(data) ? index = data : encodingMap[index++] = data;
                    }

                    // Get the font charset if any
                    var charset = descriptor.get("CharSet");
                    if (charset) {
                        assertWellFormed(IsString(charset), "invalid charset");
                        charset = charset.split("/");
                    }
                } else if (IsName(encoding)) {
                    var encoding = Encodings[encoding.name];
                    if (!encoding)
                        error("Unknown font encoding");

                    var index = 0;
                    for (var j = 0; j < encoding.length; j++)
                        encodingMap[index++] = GlyphsUnicode[encoding[j]];

                    var firstChar = xref.fetchIfRef(fontDict.get("FirstChar"));
                    var widths = xref.fetchIfRef(fontDict.get("Widths"));
                    assertWellFormed(IsArray(widths) && IsInt(firstChar),
                                     "invalid font Widths or FirstChar");

                    for (var j = 0; j < widths.length; j++) {
                        if (widths[j])
                            charset.push(encoding[j + firstChar]);
                    }
                }
            } else if (fontDict.has("ToUnicode")) {
                encodingMap = {empty: true};
                var cmapObj = xref.fetchIfRef(fontDict.get("ToUnicode"));
                if (IsName(cmapObj)) {
                    error("ToUnicode file cmap translation not implemented");
                } else if (IsStream(cmapObj)) {
                    var encoding = Encodings["WinAnsiEncoding"];
                    var firstChar = xref.fetchIfRef(fontDict.get("FirstChar"));

                    var tokens = [];
                    var token = "";

                    var cmap = cmapObj.getBytes(cmapObj.length);
                    for (var i =0; i < cmap.length; i++) {
                      var byte = cmap[i];
                      if (byte == 0x20 || byte == 0x0A || byte == 0x3C || byte == 0x3E) {
                        switch (token) {
                          case "useCMap":
                            error("useCMap is not implemented");
                            break;

                          case "beginbfrange":
                          case "begincodespacerange":
                            token = "";
                            tokens = [];
                            break;

                          case "endcodespacerange":
                            TODO("Support CMap ranges");
                            break;

                          case "endbfrange":
                            for (var j = 0; j < tokens.length; j+=3) {
                              var startRange = parseInt("0x" + tokens[j]);
                              var endRange = parseInt("0x" + tokens[j+1]);
                              var code = parseInt("0x" + tokens[j+2]);

                              for (var k = startRange; k <= endRange; k++) {
                                // The encoding mapping table will be filled
                                // later during the building phase
                                //encodingMap[k] = GlyphsUnicode[encoding[code]];
                                charset.push(encoding[code++] || ".notdef");
                              }
                            }
                            break;

                          case "beginfbchar":
                          case "endfbchar":
                            error("fbchar parsing is not implemented");
                            break;

                          default:
                            if (token.length) {
                              tokens.push(token);
                              token = "";
                            }
                            break;
                        }
                    } else if (byte == 0x5B || byte == 0x5D) {
                        error("CMAP list parsing is not implemented");
                    } else {
                        token += String.fromCharCode(byte);
                    }
                  }
               }
            }

            var subType = fontDict.get("Subtype");
            assertWellFormed(IsName(subType), "invalid font Subtype");

            var properties = {
                type: subType.name,
                encoding: encodingMap,
                charset: charset,
                bbox: descriptor.get("FontBBox"),
                ascent: descriptor.get("Ascent"),
                descent: descriptor.get("Descent"),
                xHeight: descriptor.get("XHeight"),
                capHeight: descriptor.get("CapHeight"),
                flags: descriptor.get("Flags"),
                italicAngle: descriptor.get("ItalicAngle")
            };

            return {
                name: fontName,
                file: fontFile,
                properties: properties
            }
        },

        beginDrawing: function(mediaBox) {
            var cw = this.ctx.canvas.width, ch = this.ctx.canvas.height;
            this.ctx.save();
            this.ctx.scale(cw / mediaBox.width, -ch / mediaBox.height);
            this.ctx.translate(0, -mediaBox.height);
        },

        execute: function(code, xref, resources) {
            var savedXref = this.xref, savedRes = this.res, savedXobjs = this.xobjs;
            this.xref = xref;
            this.res = resources || new Dict();
            this.xobjs = xref.fetchIfRef(this.res.get("XObject")) || new Dict();

            code(this);

            this.xobjs = savedXobjs;
            this.res = savedRes;
            this.xref = savedXref;
        },

        compile: function(stream, xref, resources, fonts) {
            var xobjs = xref.fetchIfRef(resources.get("XObject")) || new Dict();

            var parser = new Parser(new Lexer(stream), false);
            var objpool = [];

            function emitArg(arg) {
                if (typeof arg == "object" || typeof arg == "string") {
                    var index = objpool.length;
                    objpool[index] = arg;
                    return "objpool[" + index + "]";
                }
                return arg;
            }

            var src = "";

            var args = [];
            var map = this.map;
            var obj;
            while (!IsEOF(obj = parser.getObj())) {
                if (IsCmd(obj)) {
                    var cmd = obj.cmd;
                    var fn = map[cmd];
                    assertWellFormed(fn, "Unknown command '" + cmd + "'");
                    // TODO figure out how to type-check vararg functions

                    if (cmd == "Do" && !args[0].code) { // eagerly compile XForm objects
                        var name = args[0].name;
                        var xobj = xobjs.get(name);
                        if (xobj) {
                            xobj = xref.fetchIfRef(xobj);
                            assertWellFormed(IsStream(xobj), "XObject should be a stream");

                            var type = xobj.dict.get("Subtype");
                            assertWellFormed(IsName(type), "XObject should have a Name subtype");

                            if ("Form" == type.name) {
                                args[0].code = this.compile(xobj,
                                                            xref,
                                                            xobj.dict.get("Resources"),
                                                            fonts);
                            }
                        }
                    } else if (cmd == "Tf") { // eagerly collect all fonts
                        var fontRes = resources.get("Font");
                        if (fontRes) {
                            fontRes = xref.fetchIfRef(fontRes);
                            var font = xref.fetchIfRef(fontRes.get(args[0].name));
                            assertWellFormed(IsDict(font));
                            if (!font.translated) {
                                font.translated = this.translateFont(font, xref, resources);
                                if (fonts && font.translated) {
                                    // keep track of each font we translated so the caller can
                                    // load them asynchronously before calling display on a page
                                    fonts.push(font.translated);
                                }
                            }
                        }
                    }

                    src += "this.";
                    src += fn;
                    src += "(";
                    src += args.map(emitArg).join(",");
                    src += ");\n";

                    args.length = 0;
                } else {
                    assertWellFormed(args.length <= 33, "Too many arguments");
                    args.push(obj);
                }
            }

            var fn = Function("objpool", src);
            return function (gfx) { fn.call(gfx, objpool); };
        },

        endDrawing: function() {
            this.ctx.restore();
        },

        // Graphics state
        setLineWidth: function(width) {
            this.ctx.lineWidth = width;
        },
        setLineCap: function(style) {
            this.ctx.lineCap = LINE_CAP_STYLES[style];
        },
        setLineJoin: function(style) {
            this.ctx.lineJoin = LINE_JOIN_STYLES[style];
        },
        setMiterLimit: function(limit) {
            this.ctx.miterLimit = limit;
        },
        setDash: function(dashArray, dashPhase) {
            this.ctx.mozDash = dashArray;
            this.ctx.mozDashOffset = dashPhase;
        },
        setRenderingIntent: function(intent) {
            TODO("set rendering intent");
        },
        setFlatness: function(flatness) {
            TODO("set flatness");
        },
        setGState: function(dictName) {
            TODO("set graphics state from dict");
        },
        save: function() {
            this.ctx.save();
            if (this.ctx.$saveCurrentX) {
                this.ctx.$saveCurrentX();
            }
            this.stateStack.push(this.current);
            this.current = new CanvasExtraState();
        },
        restore: function() {
            var prev = this.stateStack.pop();
            if (prev) {
                if (this.ctx.$restoreCurrentX) {
                    this.ctx.$restoreCurrentX();
                }
                this.current = prev;
                this.ctx.restore();
            }
        },
        transform: function(a, b, c, d, e, f) {
            this.ctx.transform(a, b, c, d, e, f);
        },

        // Path
        moveTo: function(x, y) {
            this.ctx.moveTo(x, y);
        },
        lineTo: function(x, y) {
            this.ctx.lineTo(x, y);
        },
        curveTo: function(x1, y1, x2, y2, x3, y3) {
            this.ctx.bezierCurveTo(x1, y1, x2, y2, x3, y3);
        },
        curveTo2: function(x2, y2, x3, y3) {
            TODO("'v' operator: need current point in gfx context");
        },
        curveTo3: function(x1, y1, x3, y3) {
            this.curveTo(x1, y1, x3, y3, x3, y3);
        },
        closePath: function() {
            this.ctx.closePath();
        },
        rectangle: function(x, y, width, height) {
            this.ctx.rect(x, y, width, height);
        },
        stroke: function() {
            this.ctx.stroke();
            this.consumePath();
        },
        closeStroke: function() {
            this.closePath();
            this.stroke();
        },
        fill: function() {
            this.ctx.fill();
            this.consumePath();
        },
        eoFill: function() {
            var savedFillRule = this.setEOFillRule();
            this.fill();
            this.restoreFillRule(savedFillRule);
        },
        fillStroke: function() {
            this.ctx.fill();
            this.ctx.stroke();
            this.consumePath();
        },
        eoFillStroke: function() {
            var savedFillRule = this.setEOFillRule();
            this.fillStroke();
            this.restoreFillRule(savedFillRule);
        },
        closeFillStroke: function() {
            return this.fillStroke();
        },
        closeEOFillStroke: function() {
            var savedFillRule = this.setEOFillRule();
            this.fillStroke();
            this.restoreFillRule(savedFillRule);
        },
        endPath: function() {
            this.consumePath();
        },

        // Clipping
        clip: function() {
            this.pendingClip = NORMAL_CLIP;
        },
        eoClip: function() {
            this.pendingClip = EO_CLIP;
        },

        // Text
        beginText: function() {
            this.current.textMatrix = IDENTITY_MATRIX;
            if (this.ctx.$setCurrentX) {
                this.ctx.$setCurrentX(0)
            }
            this.current.x = this.current.lineX = 0;
            this.current.y = this.current.lineY = 0;
        },
        endText: function() {
        },
        setCharSpacing: function(spacing) {
            this.ctx.charSpacing = spacing;
        },
        setWordSpacing: function(spacing) {
            this.ctx.wordSpacing = spacing;
        },
        setHScale: function(scale) {
            this.ctx.textHScale = (scale % 100) * 0.01;
        },
        setLeading: function(leading) {
            this.current.leading = leading;
        },
        setFont: function(fontRef, size) {
            var font = this.res.get("Font");
            if (!IsDict(font))
              return;

            font = font.get(fontRef.name);
            font = this.xref.fetchIfRef(font);
            if (!font)
                return;

            var fontName = "";
            var fontDescriptor = font.get("FontDescriptor");
            if (fontDescriptor && fontDescriptor.num) {
                var fontDescriptor = this.xref.fetchIfRef(fontDescriptor);
                fontName = fontDescriptor.get("FontName").name.replace("+", "_");
                Fonts.setActive(fontName, size);
            }

            if (!fontName) {
                // TODO: fontDescriptor is not available, fallback to default font
                this.current.fontSize = size;
                this.ctx.font = this.current.fontSize + 'px sans-serif';
                Fonts.setActive("sans-serif", this.current.fontSize);
                return;
            }

            this.current.fontName = fontName;
            this.current.fontSize = size;
<<<<<<< HEAD
            this.ctx.font = this.current.fontSize + 'px "' + this.current.fontName + '"';
=======
            this.ctx.font = this.current.fontSize +'px "' + fontName + '", Symbol';
            if (this.ctx.$setFont) {
              this.ctx.$setFont(fontName);
            }
>>>>>>> ee5a7afe
        },
        setTextRenderingMode: function(mode) {
            TODO("text rendering mode");
        },
        setTextRise: function(rise) {
            TODO("text rise");
        },
        moveText: function (x, y) {
            this.current.x = this.current.lineX += x;
            this.current.y = this.current.lineY += y;
            if (this.ctx.$setCurrentX) {
                this.ctx.$setCurrentX(this.current.x)
            }
        },
        setLeadingMoveText: function(x, y) {
            this.setLeading(-y);
            this.moveText(x, y);
        },
        setTextMatrix: function(a, b, c, d, e, f) {
            this.current.textMatrix = [ a, b, c, d, e, f ];

            if (this.ctx.$setCurrentX) {
                this.ctx.$setCurrentX(0)
            }
            this.current.x = this.current.lineX = 0;
            this.current.y = this.current.lineY = 0;
        },
        nextLine: function() {
            this.moveText(0, this.current.leading);
        },
        showText: function(text) {
            // TODO: apply charSpacing, wordSpacing, textHScale

            this.ctx.save();
            this.ctx.transform.apply(this.ctx, this.current.textMatrix);
            this.ctx.scale(1, -1);

            if (this.ctx.$showText) {
                this.ctx.$showText(this.current.y, Fonts.charsToUnicode(text));
            } else {
                text = Fonts.charsToUnicode(text);
                this.ctx.translate(this.current.x, -1 * this.current.y);
                this.ctx.fillText(text, 0, 0);
                this.current.x += Fonts.measureText(text);
            }

            this.ctx.restore();
        },
        showSpacedText: function(arr) {
            for (var i = 0; i < arr.length; ++i) {
                var e = arr[i];
                if (IsNum(e)) {
                    if (this.ctx.$addCurrentX) {
                        this.ctx.$addCurrentX(-e * 0.001 * this.current.fontSize)
                    } else {
                        this.current.x -= e * 0.001 * this.current.fontSize;
                    }
                } else if (IsString(e)) {
                    this.showText(e);
                } else {
                    malformed("TJ array element "+ e +" isn't string or num");
                }
            }
        },
        nextLineShowText: function(text) {
            this.nextLine();
            this.showText(text);
        },
        nextLineSetSpacingShowText: function(wordSpacing, charSpacing, text) {
            this.setWordSpacing(wordSpacing);
            this.setCharSpacing(charSpacing);
            this.nextLineShowText(text);
        },

        // Type3 fonts
        setCharWidth: function(xWidth, yWidth) {
            TODO("type 3 fonts ('d0' operator)");
        },
        setCharWidthAndBounds: function(xWidth, yWidth, llx, lly, urx, ury) {
            TODO("type 3 fonts ('d1' operator)");
        },

        // Color
        setStrokeColorSpace: function(space) {
            // TODO real impl
        },
        setFillColorSpace: function(space) {
            // TODO real impl
            if (space.name === "Pattern")
                this.current.colorSpace = "Pattern";
            else
                this.current.colorSpace = "DeviceRGB";
        },
        setStrokeColor: function(/*...*/) {
            // TODO real impl
            if (1 === arguments.length) {
                this.setStrokeGray.apply(this, arguments);
            } else if (3 === arguments.length) {
                this.setStrokeRGBColor.apply(this, arguments);
            } else if (4 === arguments.length) {
                this.setStrokeCMYKColor.apply(this, arguments);
            }
        },
        setStrokeColorN: function(/*...*/) {
            // TODO real impl
            this.setStrokeColor.apply(this, arguments);
        },
        setFillColor: function(/*...*/) {
            // TODO real impl
            if (1 === arguments.length) {
                this.setFillGray.apply(this, arguments);
            } else if (3 === arguments.length) {
                this.setFillRGBColor.apply(this, arguments);
            } else if (4 === arguments.length) {
                this.setFillCMYKColor.apply(this, arguments);
            }
        },
        setFillColorN: function(/*...*/) {
            // TODO real impl
            var colorSpace = this.current.colorSpace;
            if (!colorSpace) {
                var stateStack = this.stateStack;
                var i = stateStack.length - 1;
                while (!colorSpace && i >= 0) {
                    colorSpace = stateStack[i--].colorSpace;
                }
            }

            if (this.current.colorSpace == "Pattern") {
                var patternName = arguments[0];
                if (IsName(patternName)) {
                    var xref = this.xref;
                    var patternRes = xref.fetchIfRef(this.res.get("Pattern"));
                    if (!patternRes)
                        error("Unable to find pattern resource");

                    var pattern = xref.fetchIfRef(patternRes.get(patternName.name));
                    var patternDict = IsStream(pattern) ? pattern.dict : pattern;
                    var types = [null, this.tilingFill,
                                   function() { TODO("Shading Patterns"); }];
                    var typeNum = patternDict.get("PatternType");
                    var patternFn = types[typeNum];
                    if (!patternFn)
                        error("Unhandled pattern type");
                    patternFn.call(this, pattern, patternDict);
                }
            } else {
                // TODO real impl
                this.setFillColor.apply(this, arguments);
            }
        },
        tilingFill: function(pattern) {
            function applyMatrix(point, m) {
                var x = point[0] * m[0] + point[1] * m[2] + m[4];
                var y = point[0] * m[1] + point[1] * m[3] + m[5];
                return [x,y];
            };

            function multiply(m, tm) {
                var a = m[0] * tm[0] + m[1] * tm[2];
                var b = m[0] * tm[1] + m[1] * tm[3];
                var c = m[2] * tm[0] + m[3] * tm[2];
                var d = m[2] * tm[1] + m[3] * tm[3];
                var e = m[4] * tm[0] + m[5] * tm[2] + tm[4];
                var f = m[4] * tm[1] + m[5] * tm[3] + tm[5];
                return [a, b, c, d, e, f]
            };

            this.save();
            var dict = pattern.dict;
            var ctx = this.ctx;

            var paintType = dict.get("PaintType");
            switch (paintType) {
            case PAINT_TYPE_COLORED:
                // should go to default for color space
                ctx.fillStyle = this.makeCssRgb(1, 1, 1);
                ctx.strokeStyle = this.makeCssRgb(0, 0, 0);
                break;
            case PAINT_TYPE_UNCOLORED:
            default:
                error("Unsupported paint type");
            }

            TODO("TilingType");

            var matrix = dict.get("Matrix") || IDENTITY_MATRIX;

            var bbox = dict.get("BBox");
            var x0 = bbox[0], y0 = bbox[1], x1 = bbox[2], y1 = bbox[3];

            var xstep = dict.get("XStep");
            var ystep = dict.get("YStep");

            // top left corner should correspond to the top left of the bbox
            var topLeft = applyMatrix([x0,y0], matrix);
            // we want the canvas to be as large as the step size
            var botRight = applyMatrix([x0 + xstep, y0 + ystep], matrix);

            var width = botRight[0] - topLeft[0];
            var height = botRight[1] - topLeft[1];

            // TODO: hack to avoid OOM, remove then pattern code is fixed
            if (Math.abs(width) > 8192 || Math.abs(height) > 8192)
                return false;

            var tmpCanvas = new this.ScratchCanvas(width, height);

            // set the new canvas element context as the graphics context
            var tmpCtx = tmpCanvas.getContext("2d");
            var savedCtx = ctx;
            this.ctx = tmpCtx;

            // normalize transform matrix so each step
            // takes up the entire tmpCanvas (need to remove white borders)
            if (matrix[1] === 0 && matrix[2] === 0) {
                matrix[0] = tmpCanvas.width / xstep;
                matrix[3] = tmpCanvas.height / ystep;
                topLeft = applyMatrix([x0,y0], matrix);
            }

            // move the top left corner of bounding box to [0,0]
            matrix = multiply(matrix, [1, 0, 0, 1, -topLeft[0], -topLeft[1]]);

            this.transform.apply(this, matrix);

            if (bbox && IsArray(bbox) && 4 == bbox.length) {
                this.rectangle.apply(this, bbox);
                this.clip();
                this.endPath();
            }

            var xref = this.xref;
            var res = xref.fetchIfRef(dict.get("Resources"));
            if (!pattern.code)
                pattern.code = this.compile(pattern, xref, res, []);
            this.execute(pattern.code, xref, res);

            this.ctx = savedCtx;
            this.restore();

            TODO("Inverse pattern is painted");
            pattern = this.ctx.createPattern(tmpCanvas, "repeat");
            this.ctx.fillStyle = pattern;
        },
        setStrokeGray: function(gray) {
            this.setStrokeRGBColor(gray, gray, gray);
        },
        setFillGray: function(gray) {
            this.setFillRGBColor(gray, gray, gray);
        },
        setStrokeRGBColor: function(r, g, b) {
            this.ctx.strokeStyle = this.makeCssRgb(r, g, b);
        },
        setFillRGBColor: function(r, g, b) {
            this.ctx.fillStyle = this.makeCssRgb(r, g, b);
        },
        setStrokeCMYKColor: function(c, m, y, k) {
            this.ctx.strokeStyle = this.makeCssCmyk(c, m, y, k);
        },
        setFillCMYKColor: function(c, m, y, k) {
            this.ctx.fillStyle = this.makeCssCmyk(c, m, y, k);
        },

        // Shading
        shadingFill: function(entryRef) {
            var xref = this.xref;
            var res = this.res;

            var shadingRes = xref.fetchIfRef(res.get("Shading"));
            if (!shadingRes)
                error("No shading resource found");

            var shading = xref.fetchIfRef(shadingRes.get(entryRef.name));
            if (!shading)
                error("No shading object found");

            this.save();

            var bbox = shading.get("BBox");
            if (bbox && IsArray(bbox) && 4 == bbox.length) {
                this.rectangle.apply(this, bbox);
                this.clip();
                this.endPath();
            }

            var cs = shading.get2("ColorSpace", "CS");
            TODO("shading-fill color space");

            var background = shading.get("Background");
            if (background)
                TODO("handle background colors");

            var types = [null,
                           this.fillFunctionShading,
                           this.fillAxialShading,
                           this.fillRadialShading];

            var typeNum = shading.get("ShadingType");
            var fillFn = types[typeNum];
            if (!fillFn)
                error("Unknown or NYI type of shading '"+ typeNum +"'");
            fillFn.apply(this, [shading]);

            this.restore();
        },

        fillAxialShading: function(sh) {
            var coordsArr = sh.get("Coords");
            var x0 = coordsArr[0], y0 = coordsArr[1],
                x1 = coordsArr[2], y1 = coordsArr[3];

            var t0 = 0.0, t1 = 1.0;
            if (sh.has("Domain")) {
                var domainArr = sh.get("Domain");
                t0 = domainArr[0], t1 = domainArr[1];
            }

            var extendStart = false, extendEnd = false;
            if (sh.has("Extend")) {
                var extendArr = sh.get("Extend");
                extendStart = extendArr[0], extendEnd = extendArr[1];
                TODO("Support extend");
            }
            var fnObj = sh.get("Function");
            fnObj = this.xref.fetchIfRef(fnObj);
            if (IsArray(fnObj))
                error("No support for array of functions");
            else if (!IsPDFFunction(fnObj))
                error("Invalid function");
            var fn = new PDFFunction(this.xref, fnObj);

            var gradient = this.ctx.createLinearGradient(x0, y0, x1, y1);

            // 10 samples seems good enough for now, but probably won't work
            // if there are sharp color changes. Ideally, we would implement
            // the spec faithfully and add lossless optimizations.
            var step = (t1 - t0) / 10;

            for (var i = t0; i <= t1; i += step) {
                var c = fn.func([i]);
                gradient.addColorStop(i, this.makeCssRgb.apply(this, c));
            }

            this.ctx.fillStyle = gradient;

            // HACK to draw the gradient onto an infinite rectangle.
            // PDF gradients are drawn across the entire image while
            // Canvas only allows gradients to be drawn in a rectangle
            // The following bug should allow us to remove this.
            // https://bugzilla.mozilla.org/show_bug.cgi?id=664884
            this.ctx.fillRect(-1e10, -1e10, 2e10, 2e10);
        },

        fillRadialShading: function(sh) {
            TODO("radial shading");
        },

        // Images
        beginInlineImage: function() {
            TODO("inline images");
            error("(Stream will not be parsed properly, bailing now)");
            // Like an inline stream:
            //  - key/value pairs up to Cmd(ID)
            //  - then image data up to Cmd(EI)
        },

        // XObjects
        paintXObject: function(obj) {
            var xobj = this.xobjs.get(obj.name);
            if (!xobj)
                return;
            xobj = this.xref.fetchIfRef(xobj);
            assertWellFormed(IsStream(xobj), "XObject should be a stream");

            var oc = xobj.dict.get("OC");
            if (oc) {
                TODO("oc for xobject");
            }

            var opi = xobj.dict.get("OPI");
            if (opi) {
                TODO("opi for xobject");
            }

            var type = xobj.dict.get("Subtype");
            assertWellFormed(IsName(type), "XObject should have a Name subtype");
            if ("Image" == type.name) {
                this.paintImageXObject(obj, xobj, false);
            } else if ("Form" == type.name) {
                this.paintFormXObject(obj, xobj);
            } else if ("PS" == type.name) {
                warn("(deprecated) PostScript XObjects are not supported");
            } else {
                malformed("Unknown XObject subtype "+ type.name);
            }
        },

        paintFormXObject: function(ref, stream) {
            this.save();

            var matrix = stream.dict.get("Matrix");
            if (matrix && IsArray(matrix) && 6 == matrix.length)
                this.transform.apply(this, matrix);

            var bbox = stream.dict.get("BBox");
            if (bbox && IsArray(bbox) && 4 == bbox.length) {
                this.rectangle.apply(this, bbox);
                this.clip();
                this.endPath();
            }

            this.execute(ref.code, this.xref, stream.dict.get("Resources"));

            this.restore();
        },

        paintImageXObject: function(ref, image, inline) {
            this.save();

            var ctx = this.ctx;
            var dict = image.dict;
            var w = dict.get2("Width", "W");
            var h = dict.get2("Height", "H");
            // scale the image to the unit square
            ctx.scale(1/w, -1/h);

            // If the platform can render the image format directly, the
            // stream has a getImage property which directly returns a
            // suitable DOM Image object.
            if (image.getImage) {
                var domImage = image.getImage();
                ctx.drawImage(domImage, 0, 0, domImage.width, domImage.height,
                              0, -h, w, h);
                this.restore();
                return;
            }

            var imageObj = new PDFImage(this.xref, this.res, image, inline); 

            var tmpCanvas = new this.ScratchCanvas(w, h);
            var tmpCtx = tmpCanvas.getContext("2d");
            var imgData = tmpCtx.getImageData(0, 0, w, h);
            var pixels = imgData.data;

            imageObj.fillRgbaBuffer(pixels);
            
            tmpCtx.putImageData(imgData, 0, 0);
            ctx.drawImage(tmpCanvas, 0, -h);
            this.restore();
        },

        // Marked content

        markPoint: function(tag) {
            TODO("Marked content");
        },
        markPointProps: function(tag, properties) {
            TODO("Marked content");
        },
        beginMarkedContent: function(tag) {
            TODO("Marked content");
        },
        beginMarkedContentProps: function(tag, properties) {
            TODO("Marked content");
        },
        endMarkedContent: function() {
            TODO("Marked content");
        },

        // Compatibility

        beginCompat: function() {
            TODO("ignore undefined operators (should we do that anyway?)");
        },
        endCompat: function() {
            TODO("stop ignoring undefined operators");
        },

        // Helper functions

        consumePath: function() {
            if (this.pendingClip) {
                var savedFillRule = null;
                if (this.pendingClip == EO_CLIP)
                    savedFillRule = this.setEOFillRule();

                this.ctx.clip();

                this.pendingClip = null;
                if (savedFillRule !== null)
                    this.restoreFillRule(savedFillRule);
            }
            this.ctx.beginPath();
        },
        makeCssRgb: function(r, g, b) {
            var ri = (255 * r) | 0, gi = (255 * g) | 0, bi = (255 * b) | 0;
            return "rgb("+ ri +","+ gi +","+ bi +")";
        },
        makeCssCmyk: function(c, m, y, k) {
            // while waiting on CSS's cmyk()... http://www.ilkeratalay.com/colorspacesfaq.php#rgb
            var ri = (255 * (1 - Math.min(1, c * (1 - k) + k))) | 0;
            var gi = (255 * (1 - Math.min(1, m * (1 - k) + k))) | 0;
            var bi = (255 * (1 - Math.min(1, y * (1 - k) + k))) | 0;
            return "rgb("+ ri +","+ gi +","+ bi +")";
        },
        // We generally keep the canvas context set for
        // nonzero-winding, and just set evenodd for the operations
        // that need them.
        setEOFillRule: function() {
            var savedFillRule = this.ctx.mozFillRule;
            this.ctx.mozFillRule = "evenodd";
            return savedFillRule;
        },
        restoreFillRule: function(rule) {
            this.ctx.mozFillRule = rule;
        }
    };

    return constructor;
})();

var ColorSpace = (function() {
    function constructor(xref, cs) {
        if (IsName(cs)) {
            var mode = cs.name;
            this.mode = mode;
            switch(mode) {
            case "DeviceGray":
            case "G":
                this.numComps = 1;
                break;
            case "DeviceRGB":
                this.numComps = 3;
                break;
            }
            TODO("fill in color space constructor");
        } else if (IsArray(cs)) {
            var mode = cs[0].name;
            this.mode = mode;

            var stream = cs[1];
            stream = xref.fetchIfRef(stream);

            switch (mode) {
            case "DeviceGray":
            case "G":
                this.stream = stream;
                this.dict = stream.dict;
                this.numComps = 1;
                break;
            case "ICCBased":
                var dict = stream.dict;

                this.stream = stream;
                this.dict = dict;
                this.numComps = dict.get("N");
                break;
            case "Indexed":
                this.stream = stream;
                this.dict = stream.dict;
                var base = cs[1];
                var hival = cs[2];
                assertWellFormed(0 <= hival && hival <= 255, "hival in range");
                var lookupTable = cs[3];
                TODO("implement 'Indexed' color space");
                this.numComps = 3; // HACK
                break;
            default:
                error("unrecognized color space object '"+ mode +"'");
            }
        } else {
            error("unrecognized color space object");
        }
    };

    constructor.prototype = {
    };

    return constructor;
})();

var PDFImage = (function() {
    function constructor(xref, res, image, inline) {
        this.image = image;
        if (image.getParams) {
            // JPX/JPEG2000 streams directly contain bits per component
            // and color space mode information.
            TODO("get params from actual stream");
            // var bits = ...
            // var colorspace = ...
        }
        // TODO cache rendered images?

        var dict = image.dict;
        this.width = dict.get2("Width", "W");
        this.height = dict.get2("Height", "H");

        if (this.width < 1 || this.height < 1)
            error("Invalid image width or height");

        this.interpolate = dict.get2("Interpolate", "I") || false;
        this.imageMask = dict.get2("ImageMask", "IM") || false;

        var bitsPerComponent = image.bitsPerComponent;
        if (!bitsPerComponent) {
            bitsPerComponent = dict.get2("BitsPerComponent", "BPC");
            if (!bitsPerComponent) {
                if (this.imageMask)
                    bitsPerComponent = 1;
                else
                    error("Bits per component missing in image");
            }
        }
        this.bpc = bitsPerComponent;

        var colorSpaces = res.get("ColorSpace");
        var csStream = xref.fetchIfRef(dict.get2("ColorSpace", "CS"));
        if (IsName(csStream) && inline)
            csStream = colorSpaces.get(csStream);
        this.colorSpace = new ColorSpace(xref, csStream);

        this.numComps = this.colorSpace.numComps;
        this.decode = dict.get2("Decode", "D");

        var mask = xref.fetchIfRef(image.dict.get("Mask"));
        var smask = xref.fetchIfRef(image.dict.get("SMask"));

        if (mask) {
            TODO("masked images");
        } else if (smask) {
            this.smask = new PDFImage(xref, res, smask);
        }
    };
    
    constructor.prototype = {
        getComponents: function getComponents(buffer) {
            var bpc = this.bpc;
            if (bpc == 8)
                return buffer;

            var width = this.width;
            var height = this.height;
            var numComps = this.numComps;
        
            var length = width * height;
            var bufferPos = 0;
            var output = new Uint8Array(length);

            if (bpc == 1) {
                var rowComps = width * numComps;
                var mask = 0;
                var buf = 0;
                
                for (var i = 0, ii = length; i < ii; ++i) {
                    if (i % rowComps == 0) {
                        mask = 0;
                        buf = 0;
                    } else {
                        mask >>= 1;
                    }

                    if (mask <= 0) {
                        buf = buffer[bufferPos++];
                        mask = 128;
                    }

                    var t = buf & mask;
                    if (t == 0)
                        output[i] = 0;
                    else
                        output[i] = 255;
                }
            } else {
                var rowComps = width * numComps;
                var bits = 0;
                var buf = 0;

                for (var i = 0, ii = length; i < ii; ++i) {
                    while (bits < bpc) {
                        buf = (buf << 8) | buffer[bufferPos++];
                        bits += 8;
                    }
                    var remainingBits = bits - bpc;
                    var ret = buf >> remainingBits;
                    
                    if (i % rowComps == 0) {
                        buf = 0;
                        bits = 0;
                    } else {
                        buf = buf & ((1 << remainingBits) - 1);
                        bits = remainingBits;
                    }
                    output[i] = Math.round(255 * ret / ((1 << bpc) - 1));
                }
            }
            return output;
        },
        getOpacity: function getOpacity() {
            var smask = this.smask;
            var width = this.width;
            var height = this.height;
            var buf = new Uint8Array(width * height);
            
            if (smask) {
                var sw = smask.width;
                var sh = smask.height;
                if (sw != this.width || sh != this.height)
                    error("smask dimensions do not match image dimensions");
                
                smask.fillGrayBuffer(buf);
                return buf;
            } else {
                for (var i = 0, ii = width * height; i < ii; ++i)
                    buf[i] = 255;
            }
            return buf;
        },
        fillRgbaBuffer: function fillRgbaBuffer(buffer) {
            var numComps = this.numComps;
            var width = this.width;
            var height = this.height;
            var bpc = this.bpc;

            // rows start at byte boundary;
            var rowBytes = (width * numComps * bpc + 7) >> 3;
            var imgArray = this.image.getBytes(height * rowBytes);
            
            var comps = this.getComponents(imgArray);
            var compsPos = 0;
            var opacity = this.getOpacity();
            var opacityPos = 0;
            var length = width * height * 4;

            switch (numComps) {
                case 1:
                    for (var i = 0; i < length; i += 4) {
                        var p = comps[compsPos++];
                        buffer[i] = p;
                        buffer[i+1] = p;
                        buffer[i+2] = p;
                        buffer[i+3] = opacity[opacityPos++];
                    }
                    break;
                case 3:
                    for (var i = 0; i < length; i += 4) {
                        buffer[i] = comps[compsPos++];
                        buffer[i+1] = comps[compsPos++];
                        buffer[i+2] = comps[compsPos++];
                        buffer[i+3] = opacity[opacityPos++];
                    }
                    break;
                default:
                    TODO("Images with "+ numComps + " components per pixel");
            }
        },
        fillGrayBuffer: function fillGrayBuffer(buffer) {
            var numComps = this.numComps;
            if (numComps != 1)
                error("Reading gray scale from a color image");

            var width = this.width;
            var height = this.height;
            var bpc = this.bpc;

            // rows start at byte boundary;
            var rowBytes = (width * numComps * bpc + 7) >> 3;
            var imgArray = this.image.getBytes(height * rowBytes);
            
            var comps = this.getComponents(imgArray);
            var length = width * height;

            for (var i = 0; i < length; ++i)
                buffer[i] = comps[i];
        },
    };
    return constructor;
})();

var PDFFunction = (function() {
    function constructor(xref, fn) {
        var dict = fn.dict;
        if (!dict)
           dict = fn;

        var types = [this.constructSampled,
                       null,
                       this.constructInterpolated,
                       this.constructStiched,
                       this.constructPostScript];

        var typeNum = dict.get("FunctionType");
        var typeFn = types[typeNum];
        if (!typeFn)
            error("Unknown type of function");

        typeFn.apply(this, [fn, dict]);
    };

    constructor.prototype = {
        constructSampled: function(str, dict) {
            var domain = dict.get("Domain");
            var range = dict.get("Range");

            if (!domain || !range)
                error("No domain or range");

            var inputSize = domain.length / 2;
            var outputSize = range.length / 2;

            if (inputSize != 1)
                error("No support for multi-variable inputs to functions");

            var size = dict.get("Size");
            var bps = dict.get("BitsPerSample");
            var order = dict.get("Order");
            if (!order)
                order = 1;
            if (order !== 1)
                error ("No support for cubic spline interpolation");

            var encode = dict.get("Encode");
            if (!encode) {
                encode = [];
                for (var i = 0; i < inputSize; ++i) {
                    encode.push(0);
                    encode.push(size[i] - 1);
                }
            }
            var decode = dict.get("Decode");
            if (!decode)
                decode = range;

            var samples = this.getSampleArray(size, outputSize, bps, str);

            this.func = function(args) {
                var clip = function(v, min, max) {
                    if (v > max)
                        v = max;
                    else if (v < min)
                        v = min
                    return v;
                }

                if (inputSize != args.length)
                    error("Incorrect number of arguments");

                for (var i = 0; i < inputSize; i++) {
                    var i2 = i * 2;

                    // clip to the domain
                    var v = clip(args[i], domain[i2], domain[i2 + 1]);

                    // encode
                    v = encode[i2] + ((v - domain[i2]) *
                                      (encode[i2 + 1] - encode[i2]) /
                                      (domain[i2 + 1] - domain[i2]));

                    // clip to the size
                    args[i] = clip(v, 0, size[i] - 1);
                }

                // interpolate to table
                TODO("Multi-dimensional interpolation");
                var floor = Math.floor(args[0]);
                var ceil = Math.ceil(args[0]);
                var scale = args[0] - floor;

                floor *= outputSize;
                ceil *= outputSize;

                var output = [];
                for (var i = 0; i < outputSize; ++i) {
                    if (ceil == floor) {
                        var v = samples[ceil + i];
                    } else {
                        var low = samples[floor + i];
                        var high = samples[ceil + i];
                        var v = low * scale + high * (1 - scale);
                    }

                    var i2 = i * 2;
                    // decode
                    v = decode[i2] + (v * (decode[i2 + 1] - decode[i2]) /
                                      ((1 << bps) - 1));

                    // clip to the domain
                    output.push(clip(v, range[i2], range[i2 + 1]));
                }

                return output;
            }
        },
        getSampleArray: function(size, outputSize, bps, str) {
            var length = 1;
            for (var i = 0; i < size.length; i++)
                length *= size[i];
            length *= outputSize;

            var array = [];
            var codeSize = 0;
            var codeBuf = 0;

            var strBytes = str.getBytes((length * bps + 7) / 8);
            var strIdx = 0;
            for (var i = 0; i < length; i++) {
                var b;
                while (codeSize < bps) {
                    codeBuf <<= 8;
                    codeBuf |= strBytes[strIdx++];
                    codeSize += 8;
                }
                codeSize -= bps
                array.push(codeBuf >> codeSize);
                codeBuf &= (1 << codeSize) - 1;
            }
            return array;
        },
        constructInterpolated: function() {
            error("unhandled type of function");
        },
        constructStiched: function() {
            error("unhandled type of function");
        },
        constructPostScript: function() {
            error("unhandled type of function");
        }
    };

    return constructor;
})();<|MERGE_RESOLUTION|>--- conflicted
+++ resolved
@@ -641,7 +641,7 @@
         var pixBytes = this.pixBytes = (colors * bits + 7) >> 3;
         // add an extra pixByte to represent the pixel left of column 0
         var rowBytes = this.rowBytes = (columns * colors * bits + 7) >> 3;
-        
+
         DecodeStream.call(this);
         return this;
     }
@@ -3820,14 +3820,11 @@
 
             this.current.fontName = fontName;
             this.current.fontSize = size;
-<<<<<<< HEAD
-            this.ctx.font = this.current.fontSize + 'px "' + this.current.fontName + '"';
-=======
-            this.ctx.font = this.current.fontSize +'px "' + fontName + '", Symbol';
+
+            this.ctx.font = this.current.fontSize + 'px "' + fontName + '"';
             if (this.ctx.$setFont) {
               this.ctx.$setFont(fontName);
             }
->>>>>>> ee5a7afe
         },
         setTextRenderingMode: function(mode) {
             TODO("text rendering mode");
