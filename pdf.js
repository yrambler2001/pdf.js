--- conflicted
+++ resolved
@@ -52,27 +52,17 @@
         this.bytes = new Uint8Array(arrayBuffer);
         this.start = start || 0;
         this.pos = this.start;
-<<<<<<< HEAD
-        this.length = (start + length) || arrayBuffer.byteLength;
-=======
         this.end = (start + length) || arrayBuffer.byteLength;
->>>>>>> bf2c5257
         this.dict = dict;
     }
 
     constructor.prototype = {
-<<<<<<< HEAD
-        getByte: function() {
-            var bytes = this.bytes;
-            if (this.pos >= this.length)
-=======
         get length() {
             return this.end - this.start;
         },
         getByte: function() {
             var bytes = this.bytes;
             if (this.pos >= this.end)
->>>>>>> bf2c5257
                 return -1;
             return bytes[this.pos++];
         },
@@ -91,11 +81,7 @@
         },
         lookChar: function() {
             var bytes = this.bytes;
-<<<<<<< HEAD
-            if (this.pos >= this.length)
-=======
             if (this.pos >= this.end)
->>>>>>> bf2c5257
                 return;
             return String.fromCharCode(bytes[this.pos]);
         },
@@ -1844,16 +1830,8 @@
             this.current.leading = leading;
         },
         setFont: function(fontRef, size) {
-<<<<<<< HEAD
             var font = this.res.get("Font").get(fontRef.name);
             font = this.xref.fetchIfRef(font);
-=======
-            var fontRes = this.res.get("Font");
-            if (!fontRes)
-                return;
-            fontRes = this.xref.fetchIfRef(fontRes);
-            var font = fontRes.get(fontRef.name);
->>>>>>> bf2c5257
             if (!font)
                 return;
 
